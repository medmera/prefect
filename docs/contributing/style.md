---
description: Code style and best practices for contributions to Prefect.
tags:
    - standards
    - code style
    - coding practices
---

# Code style and practices

Generally, we follow the [Google Python Style Guide](https://google.github.io/styleguide/pyguide.html). This document covers sections where we differ or where additional clarification is necessary.

## Imports

A brief collection of rules and guidelines for how imports should be handled in this repository.

### Imports in `__init__` files

Leave `__init__` files empty unless exposing an interface. If you must expose objects to present a simpler API, please follow these rules.

#### Exposing objects from submodules

If importing objects from submodules, the `__init__` file should use a relative import. This is [required for type checkers](https://github.com/microsoft/pyright/blob/main/docs/typed-libraries.md#library-interface) to understand the exposed interface.

```python
# Correct
from .flows import flow
```

```python
# Wrong
from prefect.flows import flow
```

#### Exposing submodules

Generally, submodules should _not_ be imported in the `__init__` file. Submodules should only be exposed when the module is designed to be imported and used as a namespaced object.

For example, we do this for our schema and model modules because it is important to know if you are working with an API schema or database model, both of which may have similar names.

```python
import prefect.orion.schemas as schemas

# The full module is accessible now
schemas.core.FlowRun
```

If exposing a submodule, use a relative import as you would when exposing an object.

```
# Correct
from . import flows
```

```python
# Wrong
import prefect.flows
```

#### Importing to run side-effects

Another use case for importing submodules is perform global side-effects that occur when they are imported.

Often, global side-effects on import are a dangerous pattern. Avoid them if feasible.

We have a couple acceptable use-cases for this currently:

- To register dispatchable types, e.g. `prefect.serializers`.
- To extend a CLI application e.g. `prefect.cli`.

### Imports in modules

#### Importing other modules

The `from` syntax should be reserved for importing objects from modules. Modules should not be imported using the `from` syntax.

```python
# Correct
import prefect.orion.schemas  # use with the full name
import prefect.orion.schemas as schemas  # use the shorter name
```

```python
# Wrong
from prefect.orion import schemas
```

Unless in an `__init__.py` file, relative imports should not be used.


```python
# Correct
from prefect.utilities.foo import bar
```

```python
# Wrong
from .utilities.foo import bar
```

Imports dependent on file location should never be used without explicit indication it is relative. This avoids confusion about the source of a module.

```python
# Correct
from . import test
```

```python
# Wrong
import test
```

#### Resolving circular dependencies

Sometimes, we must defer an import and perform it _within_ a function to avoid a circular dependency.

```python
## This function in `settings.py` requires a method from the global `context` but the context
## uses settings
def from_context():
    from prefect.context import get_profile_context

    ...
```

Attempt to avoid circular dependencies. This often reveals overentanglement in the design.

When performing deferred imports, they should all be placed at the top of the function.

##### With type annotations

If you are just using the imported object for a type signature, you should use the `TYPE_CHECKING` flag.

```python
# Correct
from typing import TYPE_CHECKING

if TYPE_CHECKING:
    from prefect.orion.schemas.states import State

def foo(state: "State"):
    pass
```

Note that usage of the type within the module will need quotes e.g. `"State"` since it is not available at runtime.

#### Importing optional requirements

We do not have a best practice for this yet. See the `kubernetes`, `docker`, and `distributed` implementations for now.

#### Delaying expensive imports

Sometimes, imports are slow. We'd like to keep the `prefect` module import times fast. In these cases, we can lazily import the slow module by deferring import to the relevant function body. For modules that are consumed by many functions, the pattern used for optional requirements may be used instead.

#### API Versioning

<<<<<<< HEAD
The Prefect 2.0 client can be run separately from the Prefect 2.0 orchestration server and communicate entirely via an API. Among other things, the Prefect client includes anything that runs task or flow code, (e.g. agents, and the Python client) or any consumer of Prefect metadata, (e.g. the Prefect UI, and CLI). The Prefect 2.0 stores this metadata and serves it via the REST API.

Sometimes, we make breaking changes to the API (for good reasons). In order to check that a Prefect 2.0 client is compatible with the API it's making requests to, every API call the client makes includes a three-component `API_VERSION` header with major, minor and patch versions.
=======
The Prefect 2.0 client can be run separately from the Prefect 2.0 orchestration server and interact entirely via an API. Sometimes, we make breaking changes to the API (for good reasons). In order to check that a Prefect 2.0 client is compatible with the API it's making requests to, every API call the client makes includes a three-component `API_VERSION` header with major, minor, and patch versions.
>>>>>>> 3f909f40

For example, a request with the `X-PREFECT-API-VERSION=3.2.1` header has a major version of `3`, minor version `2`, and patch version `1`.

This version header can be changed by modifying the `API_VERSION` constant in `prefect.orion.api.server`.

When making a breaking change to the API, we should consider if the change might be *backwards compatible for clients*, meaning that the previous version of the client would still be able to make calls against the updated version of the server code. This might happen if the changes are purely additive: such as adding a non-critical API route. In these cases, we should make sure to bump the patch version.

In almost all other cases, we should bump the minor version, which denotes a non-backwards-compatible API change. We have reserved the major version chanes to denote also-backwards compatible change that might be significant in some way, such as a major release milestone.<|MERGE_RESOLUTION|>--- conflicted
+++ resolved
@@ -154,13 +154,9 @@
 
 #### API Versioning
 
-<<<<<<< HEAD
 The Prefect 2.0 client can be run separately from the Prefect 2.0 orchestration server and communicate entirely via an API. Among other things, the Prefect client includes anything that runs task or flow code, (e.g. agents, and the Python client) or any consumer of Prefect metadata, (e.g. the Prefect UI, and CLI). The Prefect 2.0 stores this metadata and serves it via the REST API.
 
-Sometimes, we make breaking changes to the API (for good reasons). In order to check that a Prefect 2.0 client is compatible with the API it's making requests to, every API call the client makes includes a three-component `API_VERSION` header with major, minor and patch versions.
-=======
-The Prefect 2.0 client can be run separately from the Prefect 2.0 orchestration server and interact entirely via an API. Sometimes, we make breaking changes to the API (for good reasons). In order to check that a Prefect 2.0 client is compatible with the API it's making requests to, every API call the client makes includes a three-component `API_VERSION` header with major, minor, and patch versions.
->>>>>>> 3f909f40
+Sometimes, we make breaking changes to the API (for good reasons). In order to check that a Prefect 2.0 client is compatible with the API it's making requests to, every API call the client makes includes a three-component `API_VERSION` header with major, minor, and patch versions.
 
 For example, a request with the `X-PREFECT-API-VERSION=3.2.1` header has a major version of `3`, minor version `2`, and patch version `1`.
 
