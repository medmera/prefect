# Changelog

## Unreleased <Badge text="beta" type="success"/>

These changes are available in the [master branch](https://github.com/PrefectHQ/prefect).

### Features

- None

### Enhancements

- Add the ability to delete task tag limits using the client - [#1622](https://github.com/PrefectHQ/prefect/pull/1622)
<<<<<<< HEAD
=======
- Adds an "Ask for help" button with a link to the prefect.io support page - [#1637](https://github.com/PrefectHQ/prefect/pull/1637)
- Reduces the size of the `prefecthq/prefect` Docker image by ~400MB, which is now the base Docker image used in Flows - [#1648](https://github.com/PrefectHQ/prefect/pull/1648)
- Add a new healthcheck for environment dependencies - [#1653](https://github.com/PrefectHQ/prefect/pull/1653)
>>>>>>> 6b698219

### Task Library

- None

### Fixes

- Fix defaults for unspecified ARNs in the Fargate Agent - [#1634](https://github.com/PrefectHQ/prefect/pull/1634)
- Fix ShellTask return value on empty stdout - [#1632](https://github.com/PrefectHQ/prefect/pull/1632)

### Deprecations

- None

### Breaking Changes

<<<<<<< HEAD
- Fargate Agent now takes in all boto3 camel case arguments instead of specific snake case options - [#1649](https://github.com/PrefectHQ/prefect/pull/1649)
=======
- `kubernetes` is no longer installed by default in deployed flow images - [#1653](https://github.com/PrefectHQ/prefect/pull/1653)
>>>>>>> 6b698219

### Contributors

- [Tobias Schmidt](https://github.com/royalts)

## 0.6.7 <Badge text="beta" type="success"/>

Released October 16, 2019

### Features

- Environments now allow for optional `on_start` and `on_exit` callbacks - [#1610](https://github.com/PrefectHQ/prefect/pull/1610)

### Enhancements

- Raise more informative error when calling `flow.visualize()` if Graphviz executable not installed - [#1602](https://github.com/PrefectHQ/prefect/pull/1602)
- Allow authentication to Azure Blob Storage with SAS token - [#1600](https://github.com/PrefectHQ/prefect/pull/1600)
- Additional debug logs to `Docker Container` and `Docker Image` tasks - [#920](https://github.com/PrefectHQ/prefect/issues/920)
- Changes to Fargate agent to support temporary credentials and IAM role based credentials within AWS compute such as a container or ec2 instance. [#1607](https://github.com/PrefectHQ/prefect/pull/1607)
- Local Secrets set through environment variable now retain their casing - [#1601](https://github.com/PrefectHQ/prefect/issues/1601)
- Agents can accept an optional `name` for logging and debugging - [#1612](https://github.com/PrefectHQ/prefect/pull/1612)
- Added AWS configuration options for Fargate Agent (task_role_arn, execution_role_arn) - [#1614](https://github.com/PrefectHQ/prefect/pull/1614)
- Change EmailTask to accept SMTP server settings as well as an email_from kwarg - [#1619](https://github.com/PrefectHQ/prefect/pull/1619)
- Add the ability to delete task tag limits using the client - [#1622](https://github.com/PrefectHQ/prefect/pull/1622)

### Task Library

- Add `return_all` kwarg to `ShellTask` for optionally returning all lines of stdout - [#1598](https://github.com/PrefectHQ/prefect/pull/1598)
- Add `CosmosDBCreateItem`, `CosmosDBReadItems`, `CosmosDBQueryItems` and for interacting with data stored on Azure Cosmos DB - [#1617](https://github.com/PrefectHQ/prefect/pull/1617)

### Fixes

- Fix issue with running local Flow without a schedule containing cached tasks - [#1599](https://github.com/PrefectHQ/prefect/pull/1599)
- Remove blank string for `task_run_id` in k8s resource manager - [#1604](https://github.com/PrefectHQ/prefect/pull/1604)
- Fix issue with merge task not working for pandas dataframes and numpy arrays - [#1609](https://github.com/PrefectHQ/prefect/pull/1609)

### Deprecations

- None

### Breaking Changes

- Local Secrets set through environment variable now retain their casing - [#1601](https://github.com/PrefectHQ/prefect/issues/1601)

### Contributors

- [Mark McDonald](https://github.com/mhmcdonal)
- [Sherman K](https://github.com/shrmnk)

## 0.6.6 <Badge text="beta" type="success"/>

Released October 3, 2019

### Features

- Added `KubernetesJobEnvironment` - [#1548](https://github.com/PrefectHQ/prefect/pull/1548)
- Add ability to enforce Task concurrency limits by tag in Prefect Cloud - [#1570](https://github.com/PrefectHQ/prefect/pull/1570)
- Added `FargateTaskEnvironment` - [#1592](https://github.com/PrefectHQ/prefect/pull/1592)

### Enhancements

- Allow the `Client` to more gracefully handle failed login attempts on initialization - [#1535](https://github.com/PrefectHQ/prefect/pull/1535)
- Replace `DotDict` with `box.Box` - [#1518](https://github.com/PrefectHQ/prefect/pull/1518)
- Store `cached_inputs` on Failed states and call their result handlers if they were provided - [#1557](https://github.com/PrefectHQ/prefect/pull/1557)
- `raise_on_exception` no longer raises for Prefect Signals, as these are typically intentional / for control flow - [#1562](https://github.com/PrefectHQ/prefect/pull/1562)
- `run cloud` CLI command takes in optional `--parameters` as a file path pointing to a JSON file - [#1582](https://github.com/PrefectHQ/prefect/pull/1582)
- Always consider `Constant` tasks successful and unpack them immediately instead of submitting them for execution - [#1527](https://github.com/PrefectHQ/prefect/issues/1527)

### Task Library

- Add `BlobStorageDownload` and `BlobStorageUpload` for interacting with data stored on Azure Blob Storage - [#1538](https://github.com/PrefectHQ/prefect/pull/1538)
- Loosen Kubernetes Tasks' requirement of an API secret key - [#1559](https://github.com/PrefectHQ/prefect/pull/1559)
- Add tasks for working in Azure Machine Learning Serviec with Datastores and Datasets - [#1590](https://github.com/PrefectHQ/prefect/pull/1590)

### Fixes

- Fix issue with certain Pause / Resume / Retry pipelines retrying indefinitely - [#1177](https://github.com/PrefectHQ/prefect/issues/1177)
- Kubernetes Agent deployment YAML generation defaults to local Prefect version - [#1573](https://github.com/PrefectHQ/prefect/pull/1573)
- Fix issue with custom result handlers not working when called in `cached_inputs` - [#1585](https://github.com/PrefectHQ/prefect/pull/1585)

### Deprecations

- None

### Breaking Changes

- None

### Contributors

- [Fredrik Sannholm](https://github.com/frsann)

## 0.6.5 <Badge text="beta" type="success"/>

Released September 20, 2019

### Features

- Added Fargate agent - [#1521](https://github.com/PrefectHQ/prefect/pull/1521)
- Custom user-written environments can be deployed to Prefect Cloud - [#1534](https://github.com/PrefectHQ/prefect/pull/1534), [#1537](https://github.com/PrefectHQ/prefect/pull/1537)

### Enhancements

- Allow for Agents to correctly run in environments with differently calibrated clocks - [#1402](https://github.com/PrefectHQ/prefect/issues/1402)
- Refactor `RemoteEnvironment` to utilize the `get_flow` storage interface - [#1476](https://github.com/PrefectHQ/prefect/issues/1476)
- Ensure Task logger is available in context throughout every pipeline step of the run - [#1509](https://github.com/PrefectHQ/prefect/issues/1509)
- Skip Docker registry pushing and pulling on empty `registry_url` attribute - [#1525](https://github.com/PrefectHQ/prefect/pull/1525)
- Agents now log platform errors to flow runs which cannot deploy - [#1528](https://github.com/PrefectHQ/prefect/pull/1528)
- Updating `ShellTask` to work more like Airflow Bash Operator for streaming logs and returning values - [#1451](https://github.com/PrefectHQ/prefect/pull/1451)
- Agents now have a verbose/debug logging option for granular output - [#1532](https://github.com/PrefectHQ/prefect/pull/1532)
- `DaskKubernetesEnvironment` now allows for custom scheduler and worker specs - [#1543](https://github.com/PrefectHQ/prefect/pull/1534), [#1537](https://github.com/PrefectHQ/prefect/pull/1537)

### Task Library

- None

### Fixes

- Fix map error by removing `imagePullSecrets` from Kubernetes Agent install if not provided - [#1524](https://github.com/PrefectHQ/prefect/pull/1524)
- Fix issue with two INFO logs not being associated with the Task Run in Cloud - [#1526](https://github.com/PrefectHQ/prefect/pull/1526)
- `execute` CLI command can now load custom environments off of the flow object - [#1534](https://github.com/PrefectHQ/prefect/pull/1534)

### Deprecations

- None

### Breaking Changes

- Update `ShellTask` to return only the last line of stdout, as a string - [#1451](https://github.com/PrefectHQ/prefect/pull/1451)

### Contributors

- [Braun Reyes](https://github.com/braunreyes)

## 0.6.4 <Badge text="beta" type="success"/>

Released September 10, 2019

### Features

- Improve Windows compatibility for local development and deploying to Prefect Cloud - [#1441](https://github.com/PrefectHQ/prefect/pull/1441), [#1456](https://github.com/PrefectHQ/prefect/pull/1456), [#1465](https://github.com/PrefectHQ/prefect/pull/1465), [#1466](https://github.com/PrefectHQ/prefect/pull/1466)

### Enhancements

- Add OS platform check to Local Agent for running on Windows machines - [#1441](https://github.com/PrefectHQ/prefect/pull/1441)
- Add `--base-url` argument for Docker daemons to `agent start` CLI command - [#1441](https://github.com/PrefectHQ/prefect/pull/1441)
- Add environment labels for organizing / tagging different Flow execution environments - [#1438](https://github.com/PrefectHQ/prefect/issues/1438)
- Use `-U` option when installing `prefect` in Docker containers to override base image version - [#1461](https://github.com/PrefectHQ/prefect/pull/1461)
- Remove restriction that prevented `DotDict` classes from having keys that shadowed dict methods - [#1462](https://github.com/PrefectHQ/prefect/pull/1462)
- Added livenessProbe to Kubernetes Agent - [#1474](https://github.com/PrefectHQ/prefect/pull/1474)
- Ensure external Dask Clusters do not require Prefect Cloud environment variables to run Cloud flows - [#1481](https://github.com/PrefectHQ/prefect/pull/1481)

### Task Library

- None

### Fixes

- Fix incorrect import in `DaskKubernetesEnvironment` job template - [#1458](https://github.com/PrefectHQ/prefect/pull/1458)
- Raise error on Agents started without an appropriate API token - [#1459](https://github.com/PrefectHQ/prefect/pull/1459)
- Fix bug when calling `as_nested_dict` on `DotDicts` with an `items` key - [#1462](https://github.com/PrefectHQ/prefect/pull/1462)
- Fix `--resource-manager` flag on agent install invalidating `imagePullSecrets` - [#1469](https://github.com/PrefectHQ/prefect/pull/1469)
- Fix issue with user-written result handlers in Prefect Cloud preventing some states from being set - [#1480](https://github.com/PrefectHQ/prefect/pull/1480)

### Deprecations

- None

### Breaking Changes

- None

### Contributors

- [Joe Schmid](https://github.com/joeschmid)
- [Brett Naul](https://github.com/bnaul)

## 0.6.3 <Badge text="beta" type="success"/>

Released August 30, 2019

### Fixes

- Fix issue with reduced mapped tasks not respecting retries - [#1436](https://github.com/PrefectHQ/prefect/issues/1436)

## 0.6.2 <Badge text="beta" type="success"/>

Released August 30, 2019

### Features

- Added Local, Kubernetes, and Nomad agents - [#1341](https://github.com/PrefectHQ/prefect/pull/1341)
- Add the ability for Tasks to sequentially loop - [#1356](https://github.com/PrefectHQ/prefect/pull/1356)

### Enhancements

- Adds a copy to clipboard button for codeblocks - [#213](https://github.com/prefecthq/prefect/issues/213)
- Updates Vuepress to v1.0.3 - [#770](https://github.com/prefecthq/prefect/issues/770)
- Introduce configurable default for storage class on Flows - [#1044](https://github.com/PrefectHQ/prefect/issues/1044)
- Allow for min and max workers to be specified in `DaskKubernetesEnvironment` - [#1338](https://github.com/PrefectHQ/prefect/pulls/1338)
- Use task and flow names for corresponding logger names for better organization - [#1355](https://github.com/PrefectHQ/prefect/pull/1355)
- `Paused` states subclass `Scheduled` and can have predefined expirations - [#1375](https://github.com/PrefectHQ/prefect/pull/1375)
- Introduce new Flow health checks prior to Cloud deployment - [#1372](https://github.com/PrefectHQ/prefect/issues/1372)
- Improve logging functionality to include tracebacks - [#1374](https://github.com/PrefectHQ/prefect/issues/1374)
- Improve CLI user experience while working with Cloud - [#1384](https://github.com/PrefectHQ/prefect/pull/1384/)
- Users can now create projects from the CLI - [#1388](https://github.com/PrefectHQ/prefect/pull/1388)
- Add a health check to confirm that serialized flows are valid prior to Cloud deploy - [#1397](https://github.com/PrefectHQ/prefect/pull/1397)
- Add `task_slug`, `flow_id`, and `flow_run_id` to context - [#1405](https://github.com/PrefectHQ/prefect/pull/1405)
- Support persistent `scheduled_start_time` for scheduled flow runs when run locally with `flow.run()` - [#1418](https://github.com/PrefectHQ/prefect/pull/1418), [#1429](https://github.com/PrefectHQ/prefect/pull/1429)
- Add `task_args` to `Task.map` - [#1390](https://github.com/PrefectHQ/prefect/issues/1390)
- Add auth flows for `USER`-scoped Cloud API tokens - [#1423](https://github.com/PrefectHQ/prefect/pull/1423)
- Add `AzureResultHandler` for handling results to / from Azure Blob storage containers - [#1421](https://github.com/PrefectHQ/prefect/pull/1421)
- Add new configurable `LocalDaskExecutor` - [#1336](https://github.com/PrefectHQ/prefect/issues/1336)
- Add CLI commands for working with Prefect Cloud auth - [#1431](https://github.com/PrefectHQ/prefect/pull/1431)

### Task Library

- Add new `SnowflakeQuery` task for using snowflake data warehouse - [#1113](https://github.com/PrefectHQ/prefect/issues/1113)

### Fixes

- Fix issue with Docker storage not respecting user-provided image names - [#1335](https://github.com/PrefectHQ/prefect/pull/1335)
- Fix issue with local retries in Cloud not always running in-process - [#1348](https://github.com/PrefectHQ/prefect/pull/1348)

### Deprecations

- Rename `SynchronousExecutor` as `LocalDaskExecutor` - [#1434](https://github.com/PrefectHQ/prefect/pull/1434)

### Breaking Changes

- Rename `CloudEnvironment` to `DaskKubernetesEnvironment` - [#1250](https://github.com/PrefectHQ/prefect/issues/1250)
- Remove unused `queue` method from all executors - [#1434](https://github.com/PrefectHQ/prefect/pull/1434)

### Contributors

- [Alex Kravetz](http://github.com/akravetz)

## 0.6.1 <Badge text="beta" type="success"/>

Released August 8, 2019

### Features

- Introduce new `flows.checkpointing` configuration setting for checkpointing Tasks in local execution - [#1283](https://github.com/PrefectHQ/prefect/pull/1283)
- Introduce new, flexible `Schedule` objects - [#1320](https://github.com/PrefectHQ/prefect/pull/1320)

### Enhancements

- Allow passing of custom headers in `Client` calls - [#1255](https://github.com/PrefectHQ/prefect/pull/1255)
- Autogenerate informative names and tags for Docker images built for Flow storage - [#1237](https://github.com/PrefectHQ/prefect/issues/1237)
- Allow mixed-case configuration keys (environment variables are interpolated as lowercase) - [#1288](https://github.com/PrefectHQ/prefect/issues/1288)
- Ensure state handler errors are logged informatively - [#1326](https://github.com/PrefectHQ/prefect/issues/1326)

### Task Library

- Add `BigQueryLoadGoogleCloudStorage` task for loading data into BigQuery from Google Cloud Storage [#1317](https://github.com/PrefectHQ/prefect/pull/1317)

### Fixes

- Fix issue with logs not always arriving in long-standing Dask clusters - [#1244](https://github.com/PrefectHQ/prefect/pull/1244)
- Fix issue with `BuildImage` docker task not actually running to completion - [#1243](https://github.com/PrefectHQ/prefect/issues/1243)
- Fix `run --logs` CLI command not exiting on flow run finished state - [#1319](https://github.com/PrefectHQ/prefect/pull/1319)

### Deprecations

- `OneTimeSchedule` and `UnionSchedule` are deprecated, but remain callable as convenience functions - [#1320](https://github.com/PrefectHQ/prefect/pull/1320)
- Old-style schedules can be deserialized as new-style schedules, but support will eventually be dropped - [#1320](https://github.com/PrefectHQ/prefect/pull/1320)

### Breaking Changes

- `prefect.Client.graphql()` and `prefect.Client.post()` now use an explicit keyword, not `**kwargs`, for variables or parameters - [#1259](https://github.com/PrefectHQ/prefect/pull/1259)
- `auth add` CLI command replaced with `auth login` - [#1319](https://github.com/PrefectHQ/prefect/pull/1319)

### Contributors

- None

## 0.6.0 <Badge text="beta" type="success"/>

Released July 16, 2019

### Features

- Add the Prefect CLI for working with core objects both locally and in cloud - [#1059](https://github.com/PrefectHQ/prefect/pull/1059)
- Add RemoteEnvironment for simple executor based executions - [#1215](https://github.com/PrefectHQ/prefect/pull/1215)
- Add the ability to share caches across Tasks and Flows - [#1222](https://github.com/PrefectHQ/prefect/pull/1222)
- Add the ability to submit tasks to specific dask workers for task / worker affinity - [#1229](https://github.com/PrefectHQ/prefect/pull/1229)

### Enhancements

- Refactor mapped caching to be independent of order - [#1082](https://github.com/PrefectHQ/prefect/issues/1082)
- Refactor caching to allow for caching across multiple runs - [#1082](https://github.com/PrefectHQ/prefect/issues/1082)
- Allow for custom secret names in Result Handlers - [#1098](https://github.com/PrefectHQ/prefect/issues/1098)
- Have `execute cloud-flow` CLI immediately set the flow run state to `Failed` if environment fails - [#1122](https://github.com/PrefectHQ/prefect/pull/1122)
- Validate configuration objects on initial load - [#1136](https://github.com/PrefectHQ/prefect/pull/1136)
- Add `auto_generated` property to Tasks for convenient filtering - [#1135](https://github.com/PrefectHQ/prefect/pull/1135)
- Disable dask work-stealing in Kubernetes via scheduler config - [#1166](https://github.com/PrefectHQ/prefect/pull/1166)
- Implement backoff retry settings on Client calls - [#1187](https://github.com/PrefectHQ/prefect/pull/1187)
- Explicitly set Dask keys for a better Dask visualization experience - [#1218](https://github.com/PrefectHQ/prefect/issues/1218)
- Implement a local cache which persists for the duration of a Python session - [#1221](https://github.com/PrefectHQ/prefect/issues/1221)
- Implement in-process retries for Cloud Tasks which request retry in less than one minute - [#1228](https://github.com/PrefectHQ/prefect/pull/1228)
- Support `Client.login()` with API tokens - [#1240](https://github.com/PrefectHQ/prefect/pull/1240)
- Add live log streaming for `prefect run cloud` command - [#1241](https://github.com/PrefectHQ/prefect/pull/1241)

### Task Library

- Add task to trigger AWS Step function workflow [#1012](https://github.com/PrefectHQ/prefect/issues/1012)
- Add task to copy files within Google Cloud Storage - [#1206](https://github.com/PrefectHQ/prefect/pull/1206)
- Add task for downloading files from Dropbox - [#1205](https://github.com/PrefectHQ/prefect/pull/1205)

### Fixes

- Fix issue with mapped caching in Prefect Cloud - [#1096](https://github.com/PrefectHQ/prefect/pull/1096)
- Fix issue with Result Handlers deserializing incorrectly in Cloud - [#1112](https://github.com/PrefectHQ/prefect/issues/1112)
- Fix issue caused by breaking change in `marshmallow==3.0.0rc7` - [#1151](https://github.com/PrefectHQ/prefect/pull/1151)
- Fix issue with passing results to Prefect signals - [#1163](https://github.com/PrefectHQ/prefect/issues/1163)
- Fix issue with `flow.update` not preserving mapped edges - [#1164](https://github.com/PrefectHQ/prefect/issues/1164)
- Fix issue with Parameters and Context not being raw dictionaries - [#1186](https://github.com/PrefectHQ/prefect/issues/1186)
- Fix issue with asynchronous, long-running mapped retries in Prefect Cloud - [#1208](https://github.com/PrefectHQ/prefect/pull/1208)
- Fix issue with automatically applied collections to task call arguments when using the imperative API - [#1211](https://github.com/PrefectHQ/prefect/issues/1211)

### Breaking Changes

- The CLI command `prefect execute-flow` and `prefect execute-cloud-flow` no longer exist - [#1059](https://github.com/PrefectHQ/prefect/pull/1059)
- The `slack_notifier` state handler now uses a `webhook_secret` kwarg to pull the URL from a Secret - [#1075](https://github.com/PrefectHQ/prefect/issues/1075)
- Use GraphQL for Cloud logging - [#1193](https://github.com/PrefectHQ/prefect/pull/1193)
- Remove the `CloudResultHandler` default result handler - [#1198](https://github.com/PrefectHQ/prefect/pull/1198)
- Rename `LocalStorage` to `Local` - [#1236](https://github.com/PrefectHQ/prefect/pull/1236)

### Contributors

- [Kwangyoun Jung](https://github.com/initialkommit)
- [Anes Benmerzoug](https://github.com/AnesBenmerzoug)

## 0.5.4 <Badge text="beta" type="success"/>

Released May 28, 2019

### Features

- Add new `UnionSchedule` for combining multiple schedules, allowing for complex schedule specifications - [#428](https://github.com/PrefectHQ/prefect/issues/428)
- Allow for Cloud users to securely pull Docker images from private registries - [#1028](https://github.com/PrefectHQ/prefect/pull/1028)

### Enhancements

- Add `prefect_version` kwarg to `Docker` storage for controlling the version of prefect installed into your containers - [#1010](https://github.com/PrefectHQ/prefect/pull/1010), [#533](https://github.com/PrefectHQ/prefect/issues/533)
- Warn users if their Docker storage base image uses a different python version than their local machine - [#999](https://github.com/PrefectHQ/prefect/issues/999)
- Add flow run id to k8s labels on Cloud Environment jobs / pods for easier filtering in deployment - [#1016](https://github.com/PrefectHQ/prefect/pull/1016)
- Allow for `SlackTask` to pull the Slack webhook URL from a custom named Secret - [#1023](https://github.com/PrefectHQ/prefect/pull/1023)
- Raise informative errors when Docker storage push / pull fails - [#1029](https://github.com/PrefectHQ/prefect/issues/1029)
- Standardized `__repr__`s for various classes, to remove inconsistencies - [#617](https://github.com/PrefectHQ/prefect/issues/617)
- Allow for use of local images in Docker storage - [#1052](https://github.com/PrefectHQ/prefect/pull/1052)
- Allow for doc tests and doc generation to run without installing `all_extras` - [#1057](https://github.com/PrefectHQ/prefect/issues/1057)

### Task Library

- Add task for creating new branches in a GitHub repository - [#1011](https://github.com/PrefectHQ/prefect/pull/1011)
- Add tasks to create, delete, invoke, and list AWS Lambda functions [#1009](https://github.com/PrefectHQ/prefect/issues/1009)
- Add tasks for integration with spaCy pipelines [#1018](https://github.com/PrefectHQ/prefect/issues/1018)
- Add tasks for querying Postgres database [#1022](https://github.com/PrefectHQ/prefect/issues/1022)
- Add task for waiting on a Docker container to run and optionally raising for nonzero exit code - [#1061](https://github.com/PrefectHQ/prefect/pull/1061)
- Add tasks for communicating with Redis [#1021](https://github.com/PrefectHQ/prefect/issues/1021)

### Fixes

- Ensure that state change handlers are called even when unexpected initialization errors occur - [#1015](https://github.com/PrefectHQ/prefect/pull/1015)
- Fix an issue where a mypy assert relied on an unavailable import - [#1034](https://github.com/PrefectHQ/prefect/pull/1034)
- Fix an issue where user configurations were loaded after config interpolation had already taken place - [#1037](https://github.com/PrefectHQ/prefect/pull/1037)
- Fix an issue with saving a flow visualization to a file from a notebook - [#1056](https://github.com/PrefectHQ/prefect/pull/1056)
- Fix an issue in which mapped tasks incorrectly tried to run when their upstream was skipped - [#1068](https://github.com/PrefectHQ/prefect/issues/1068)
- Fix an issue in which mapped tasks were not using their caches locally - [#1067](https://github.com/PrefectHQ/prefect/issues/1067)

### Breaking Changes

- Changed the signature of `configuration.load_configuration()` - [#1037](https://github.com/PrefectHQ/prefect/pull/1037)
- Local Secrets now raise `ValueError`s when not found in context - [#1047](https://github.com/PrefectHQ/prefect/pull/1047)

### Contributors

- [Zach Angell](https://github.com/zangell44)
- [Nanda H Krishna](https://nandahkrishna.me)
- [Brett Naul](https://github.com/bnaul)
- [Jeremiah Lewis](https://github.com/jlewis91)
- [Dave Hirschfeld](https://github.com/dhirschfeld)

## 0.5.3 <Badge text="beta" type="success"/>

Released May 7, 2019

### Features

- Add new `Storage` and `Environment` specifications - [#936](https://github.com/PrefectHQ/prefect/pull/936), [#956](https://github.com/PrefectHQ/prefect/pull/956)

### Enhancements

- Flow now has optional `storage` keyword - [#936](https://github.com/PrefectHQ/prefect/pull/936)
- Flow `environment` argument now defaults to a `CloudEnvironment` - [#936](https://github.com/PrefectHQ/prefect/pull/936)
- `Queued` states accept `start_time` arguments - [#955](https://github.com/PrefectHQ/prefect/pull/955)
- Add new `Bytes` and `Memory` storage classes for local testing - [#956](https://github.com/PrefectHQ/prefect/pull/956), [#961](https://github.com/PrefectHQ/prefect/pull/961)
- Add new `LocalEnvironment` execution environment for local testing - [#957](https://github.com/PrefectHQ/prefect/pull/957)
- Add new `Aborted` state for Flow runs which are cancelled by users - [#959](https://github.com/PrefectHQ/prefect/issues/959)
- Added an `execute-cloud-flow` CLI command for working with cloud deployed flows - [#971](https://github.com/PrefectHQ/prefect/pull/971)
- Add new `flows.run_on_schedule` configuration option for affecting the behavior of `flow.run` - [#972](https://github.com/PrefectHQ/prefect/issues/972)
- Allow for Tasks with `manual_only` triggers to be root tasks - [#667](https://github.com/PrefectHQ/prefect/issues/667)
- Allow compression of serialized flows [#993](https://github.com/PrefectHQ/prefect/pull/993)
- Allow for serialization of user written result handlers - [#623](https://github.com/PrefectHQ/prefect/issues/623)
- Allow for state to be serialized in certain triggers and cache validators - [#949](https://github.com/PrefectHQ/prefect/issues/949)
- Add new `filename` keyword to `flow.visualize` for automatically saving visualizations - [#1001](https://github.com/PrefectHQ/prefect/issues/1001)
- Add new `LocalStorage` option for storing Flows locally - [#1006](https://github.com/PrefectHQ/prefect/pull/1006)

### Task Library

- None

### Fixes

- Fix Docker storage not pulling correct flow path - [#968](https://github.com/PrefectHQ/prefect/pull/968)
- Fix `run_flow` loading to decode properly by use cloudpickle - [#978](https://github.com/PrefectHQ/prefect/pull/978)
- Fix Docker storage for handling flow names with spaces and weird characters - [#969](https://github.com/PrefectHQ/prefect/pull/969)
- Fix non-deterministic issue with mapping in the DaskExecutor - [#943](https://github.com/PrefectHQ/prefect/issues/943)

### Breaking Changes

- Remove `flow.id` and `task.id` attributes - [#940](https://github.com/PrefectHQ/prefect/pull/940)
- Removed old WIP environments - [#936](https://github.com/PrefectHQ/prefect/pull/936)
  (_Note_: Changes from [#936](https://github.com/PrefectHQ/prefect/pull/936) regarding environments don't break any Prefect code because environments weren't used yet outside of Cloud.)
- Update `flow.deploy` and `client.deploy` to use `set_schedule_active` kwarg to match Cloud - [#991](https://github.com/PrefectHQ/prefect/pull/991)
- Removed `Flow.generate_local_task_ids()` - [#992](#https://github.com/PrefectHQ/prefect/pull/992)

### Contributors

- None

## 0.5.2 <Badge text="beta" type="success"/>

Released April 19, 2019

### Features

- Implement two new triggers that allow for specifying bounds on the number of failures or successes - [#933](https://github.com/PrefectHQ/prefect/issues/933)

### Enhancements

- `DaskExecutor(local_processes=True)` supports timeouts - [#886](https://github.com/PrefectHQ/prefect/issues/886)
- Calling `Secret.get()` from within a Flow context raises an informative error - [#927](https://github.com/PrefectHQ/prefect/issues/927)
- Add new keywords to `Task.set_upstream` and `Task.set_downstream` for handling keyed and mapped dependencies - [#823](https://github.com/PrefectHQ/prefect/issues/823)
- Downgrade default logging level to "INFO" from "DEBUG" - [#935](https://github.com/PrefectHQ/prefect/pull/935)
- Add start times to queued states - [#937](https://github.com/PrefectHQ/prefect/pull/937)
- Add `is_submitted` to states - [#944](https://github.com/PrefectHQ/prefect/pull/944)
- Introduce new `ClientFailed` state - [#938](https://github.com/PrefectHQ/prefect/issues/938)

### Task Library

- Add task for sending Slack notifications via Prefect Slack App - [#932](https://github.com/PrefectHQ/prefect/issues/932)

### Fixes

- Fix issue with timeouts behaving incorrectly with unpickleable objects - [#886](https://github.com/PrefectHQ/prefect/issues/886)
- Fix issue with Flow validation being performed even when eager validation was turned off - [#919](https://github.com/PrefectHQ/prefect/issues/919)
- Fix issue with downstream tasks with `all_failed` triggers running if an upstream Client call fails in Cloud - [#938](https://github.com/PrefectHQ/prefect/issues/938)

### Breaking Changes

- Remove `prefect make user config` from cli commands - [#904](https://github.com/PrefectHQ/prefect/issues/904)
- Change `set_schedule_active` keyword in Flow deployments to `set_schedule_inactive` to match Cloud - [#941](https://github.com/PrefectHQ/prefect/pull/941)

### Contributors

- None

## 0.5.1 <Badge text="beta" type="success"/>

Released April 4, 2019

### Features

- API reference documentation is now versioned - [#270](https://github.com/PrefectHQ/prefect/issues/270)
- Add `S3ResultHandler` for handling results to / from S3 buckets - [#879](https://github.com/PrefectHQ/prefect/pull/879)
- Add ability to use `Cached` states across flow runs in Cloud - [#885](https://github.com/PrefectHQ/prefect/pull/885)

### Enhancements

- Bump to latest version of `pytest` (4.3) - [#814](https://github.com/PrefectHQ/prefect/issues/814)
- `Client.deploy` accepts optional `build` kwarg for avoiding building Flow environment - [#876](https://github.com/PrefectHQ/prefect/pull/876)
- Bump `distributed` to 1.26.1 for enhanced security features - [#878](https://github.com/PrefectHQ/prefect/pull/878)
- Local secrets automatically attempt to load secrets as JSON - [#883](https://github.com/PrefectHQ/prefect/pull/883)
- Add task logger to context for easily creating custom logs during task runs - [#884](https://github.com/PrefectHQ/prefect/issues/884)

### Task Library

- Add `ParseRSSFeed` for parsing a remote RSS feed - [#856](https://github.com/PrefectHQ/prefect/pull/856)
- Add tasks for working with Docker containers and imaged - [#864](https://github.com/PrefectHQ/prefect/pull/864)
- Add task for creating a BigQuery table - [#895](https://github.com/PrefectHQ/prefect/pull/895)

### Fixes

- Only checkpoint tasks if running in cloud - [#839](https://github.com/PrefectHQ/prefect/pull/839), [#854](https://github.com/PrefectHQ/prefect/pull/854)
- Adjusted small flake8 issues for names, imports, and comparisons - [#849](https://github.com/PrefectHQ/prefect/pull/849)
- Fix bug preventing `flow.run` from properly using cached tasks - [#861](https://github.com/PrefectHQ/prefect/pull/861)
- Fix tempfile usage in `flow.visualize` so that it runs on Windows machines - [#858](https://github.com/PrefectHQ/prefect/issues/858)
- Fix issue caused by Python 3.5.2 bug for Python 3.5.2 compatibility - [#857](https://github.com/PrefectHQ/prefect/issues/857)
- Fix issue in which `GCSResultHandler` was not pickleable - [#879](https://github.com/PrefectHQ/prefect/pull/879)
- Fix issue with automatically converting callables and dicts to tasks - [#894](https://github.com/PrefectHQ/prefect/issues/894)

### Breaking Changes

- Change the call signature of `Dict` task from `run(**task_results)` to `run(keys, values)` - [#894](https://github.com/PrefectHQ/prefect/issues/894)

### Contributors

- [ColCarroll](https://github.com/ColCarroll)
- [dhirschfeld](https://github.com/dhirschfeld)
- [BasPH](https://github.com/BasPH)
- [Miloš Garunović](https://github.com/milosgarunovic)
- [Nash Taylor](https://github.com/ntaylorwss)

## 0.5.0 <Badge text="beta" type="success"/>

Released March 24, 2019

### Features

- Add `checkpoint` option for individual `Task`s, as well as a global `checkpoint` config setting for storing the results of Tasks using their result handlers - [#649](https://github.com/PrefectHQ/prefect/pull/649)
- Add `defaults_from_attrs` decorator to easily construct `Task`s whose attributes serve as defaults for `Task.run` - [#293](https://github.com/PrefectHQ/prefect/issues/293)
- Environments follow new hierarchy (PIN-3) - [#670](https://github.com/PrefectHQ/prefect/pull/670)
- Add `OneTimeSchedule` for one-time execution at a specified time - [#680](https://github.com/PrefectHQ/prefect/pull/680)
- `flow.run` is now a blocking call which will run the Flow, on its schedule, and execute full state-based execution (including retries) - [#690](https://github.com/PrefectHQ/prefect/issues/690)
- Pre-populate `prefect.context` with various formatted date strings during execution - [#704](https://github.com/PrefectHQ/prefect/pull/704)
- Add ability to overwrite task attributes such as "name" when calling tasks in the functional API - [#717](https://github.com/PrefectHQ/prefect/issues/717)
- Release Prefect Core under the Apache 2.0 license - [#762](https://github.com/PrefectHQ/prefect/pull/762)

### Enhancements

- Refactor all `State` objects to store fully hydrated `Result` objects which track information about how results should be handled - [#612](https://github.com/PrefectHQ/prefect/pull/612), [#616](https://github.com/PrefectHQ/prefect/pull/616)
- Add `google.cloud.storage` as an optional extra requirement so that the `GCSResultHandler` can be exposed better - [#626](https://github.com/PrefectHQ/prefect/pull/626)
- Add a `start_time` check for Scheduled flow runs, similar to the one for Task runs - [#605](https://github.com/PrefectHQ/prefect/issues/605)
- Project names can now be specified for deployments instead of IDs - [#633](https://github.com/PrefectHQ/prefect/pull/633)
- Add a `createProject` mutation function to the client - [#633](https://github.com/PrefectHQ/prefect/pull/633)
- Add timestamp to auto-generated API docs footer - [#639](https://github.com/PrefectHQ/prefect/pull/639)
- Refactor `Result` interface into `Result` and `SafeResult` - [#649](https://github.com/PrefectHQ/prefect/pull/649)
- The `manual_only` trigger will pass if `resume=True` is found in context, which indicates that a `Resume` state was passed - [#664](https://github.com/PrefectHQ/prefect/issues/664)
- Added DockerOnKubernetes environment (PIN-3) - [#670](https://github.com/PrefectHQ/prefect/pull/670)
- Added Prefect docker image (PIN-3) - [#670](https://github.com/PrefectHQ/prefect/pull/670)
- `defaults_from_attrs` now accepts a splatted list of arguments - [#676](https://github.com/PrefectHQ/prefect/issues/676)
- Add retry functionality to `flow.run(on_schedule=True)` for local execution - [#680](https://github.com/PrefectHQ/prefect/pull/680)
- Add `helper_fns` keyword to `ShellTask` for pre-populating helper functions to commands - [#681](https://github.com/PrefectHQ/prefect/pull/681)
- Convert a few DEBUG level logs to INFO level logs - [#682](https://github.com/PrefectHQ/prefect/issues/682)
- Added DaskOnKubernetes environment (PIN-3) - [#695](https://github.com/PrefectHQ/prefect/pull/695)
- Load `context` from Cloud when running flows - [#699](https://github.com/PrefectHQ/prefect/pull/699)
- Add `Queued` state - [#705](https://github.com/PrefectHQ/prefect/issues/705)
- `flow.serialize()` will always serialize its environment, regardless of `build` - [#696](https://github.com/PrefectHQ/prefect/issues/696)
- `flow.deploy()` now raises an informative error if your container cannot deserialize the Flow - [#711](https://github.com/PrefectHQ/prefect/issues/711)
- Add `_MetaState` as a parent class for states that modify other states - [#726](https://github.com/PrefectHQ/prefect/pull/726)
- Add `flow` keyword argument to `Task.set_upstream()` and `Task.set_downstream()` - [#749](https://github.com/PrefectHQ/prefect/pull/749)
- Add `is_retrying()` helper method to all `State` objects - [#753](https://github.com/PrefectHQ/prefect/pull/753)
- Allow for state handlers which return `None` - [#753](https://github.com/PrefectHQ/prefect/pull/753)
- Add daylight saving time support for `CronSchedule` - [#729](https://github.com/PrefectHQ/prefect/pull/729)
- Add `idempotency_key` and `context` arguments to `Client.create_flow_run` - [#757](https://github.com/PrefectHQ/prefect/issues/757)
- Make `EmailTask` more secure by pulling credentials from secrets - [#706](https://github.com/PrefectHQ/prefect/issues/706)

### Task Library

- Add `GCSUpload` and `GCSDownload` for uploading / retrieving string data to / from Google Cloud Storage - [#673](https://github.com/PrefectHQ/prefect/pull/673)
- Add `BigQueryTask` and `BigQueryInsertTask` for executing queries against BigQuery tables and inserting data - [#678](https://github.com/PrefectHQ/prefect/pull/678), [#685](https://github.com/PrefectHQ/prefect/pull/685)
- Add `FilterTask` for filtering out lists of results - [#637](https://github.com/PrefectHQ/prefect/issues/637)
- Add `S3Download` and `S3Upload` for interacting with data stored on AWS S3 - [#692](https://github.com/PrefectHQ/prefect/issues/692)
- Add `AirflowTask` and `AirflowTriggerDAG` tasks to the task library for running individual Airflow tasks / DAGs - [#735](https://github.com/PrefectHQ/prefect/issues/735)
- Add `OpenGitHubIssue` and `CreateGitHubPR` tasks for interacting with GitHub repositories - [#771](https://github.com/PrefectHQ/prefect/pull/771)
- Add Kubernetes tasks for deployments, jobs, pods, and services - [#779](https://github.com/PrefectHQ/prefect/pull/779)
- Add Airtable tasks - [#803](https://github.com/PrefectHQ/prefect/pull/803)
- Add Twitter tasks - [#803](https://github.com/PrefectHQ/prefect/pull/803)
- Add `GetRepoInfo` for pulling GitHub repository information - [#816](https://github.com/PrefectHQ/prefect/pull/816)

### Fixes

- Fix edge case in doc generation in which some `Exception`s' call signature could not be inspected - [#513](https://github.com/PrefectHQ/prefect/issues/513)
- Fix bug in which exceptions raised within flow runner state handlers could not be sent to Cloud - [#628](https://github.com/PrefectHQ/prefect/pull/628)
- Fix issue wherein heartbeats were not being called on a fixed interval - [#669](https://github.com/PrefectHQ/prefect/pull/669)
- Fix issue wherein code blocks inside of method docs couldn't use `**kwargs` - [#658](https://github.com/PrefectHQ/prefect/issues/658)
- Fix bug in which Prefect-generated Keys for S3 buckets were not properly converted to strings - [#698](https://github.com/PrefectHQ/prefect/pull/698)
- Fix next line after Docker Environment push/pull from overwriting progress bar - [#702](https://github.com/PrefectHQ/prefect/pull/702)
- Fix issue with `JinjaTemplate` not being pickleable - [#710](https://github.com/PrefectHQ/prefect/pull/710)
- Fix issue with creating secrets from JSON documents using the Core Client - [#715](https://github.com/PrefectHQ/prefect/pull/715)
- Fix issue with deserialization of JSON secrets unnecessarily calling `json.loads` - [#716](https://github.com/PrefectHQ/prefect/pull/716)
- Fix issue where `IntervalSchedules` didn't respect daylight saving time after serialization - [#729](https://github.com/PrefectHQ/prefect/pull/729)

### Breaking Changes

- Remove the `BokehRunner` and associated webapp - [#609](https://github.com/PrefectHQ/prefect/issues/609)
- Rename `ResultHandler` methods from `serialize` / `deserialize` to `write` / `read` - [#612](https://github.com/PrefectHQ/prefect/pull/612)
- Refactor all `State` objects to store fully hydrated `Result` objects which track information about how results should be handled - [#612](https://github.com/PrefectHQ/prefect/pull/612), [#616](https://github.com/PrefectHQ/prefect/pull/616)
- `Client.create_flow_run` now returns a string instead of a `GraphQLResult` object to match the API of `deploy` - [#630](https://github.com/PrefectHQ/prefect/pull/630)
- `flow.deploy` and `client.deploy` require a `project_name` instead of an ID - [#633](https://github.com/PrefectHQ/prefect/pull/633)
- Upstream state results now take precedence for task inputs over `cached_inputs` - [#591](https://github.com/PrefectHQ/prefect/issues/591)
- Rename `Match` task (used inside control flow) to `CompareValue` - [#638](https://github.com/PrefectHQ/prefect/pull/638)
- `Client.graphql()` now returns a response with up to two keys (`data` and `errors`). Previously the `data` key was automatically selected - [#642](https://github.com/PrefectHQ/prefect/pull/642)
- `ContainerEnvironment` was changed to `DockerEnvironment` - [#670](https://github.com/PrefectHQ/prefect/pull/670)
- The environment `from_file` was moved to `utilities.environments` - [#670](https://github.com/PrefectHQ/prefect/pull/670)
- Removed `start_tasks` argument from `FlowRunner.run()` and `check_upstream` argument from `TaskRunner.run()` - [#672](https://github.com/PrefectHQ/prefect/pull/672)
- Remove support for Python 3.4 - [#671](https://github.com/PrefectHQ/prefect/issues/671)
- `flow.run` is now a blocking call which will run the Flow, on its schedule, and execute full state-based execution (including retries) - [#690](https://github.com/PrefectHQ/prefect/issues/690)
- Remove `make_return_failed_handler` as `flow.run` now returns all task states - [#693](https://github.com/PrefectHQ/prefect/pull/693)
- Refactor Airflow migration tools into a single `AirflowTask` in the task library for running individual Airflow tasks - [#735](https://github.com/PrefectHQ/prefect/issues/735)
- `name` is now required on all Flow objects - [#732](https://github.com/PrefectHQ/prefect/pull/732)
- Separate installation "extras" packages into multiple, smaller extras - [#739](https://github.com/PrefectHQ/prefect/issues/739)
- `Flow.parameters()` always returns a set of parameters - [#756](https://github.com/PrefectHQ/prefect/pull/756)

## 0.4.1 <Badge text="beta" type="success"/>

Released January 31, 2019

### Features

- Add ability to run scheduled flows locally via `on_schedule` kwarg in `flow.run()` - [#519](https://github.com/PrefectHQ/prefect/issues/519)
- Allow tasks to specify their own result handlers, ensure inputs and outputs are stored only when necessary, and ensure no raw data is sent to the database - [#587](https://github.com/PrefectHQ/prefect/pull/587)

### Enhancements

- Allow for building `ContainerEnvironment`s locally without pushing to registry - [#514](https://github.com/PrefectHQ/prefect/issues/514)
- Make mapping more robust when running children tasks multiple times - [#541](https://github.com/PrefectHQ/prefect/pull/541)
- Always prefer `cached_inputs` over upstream states, if available - [#546](https://github.com/PrefectHQ/prefect/pull/546)
- Add hooks to `FlowRunner.initialize_run()` for manipulating task states and contexts - [#548](https://github.com/PrefectHQ/prefect/pull/548)
- Improve state-loading strategy for Prefect Cloud - [#555](https://github.com/PrefectHQ/prefect/issues/555)
- Introduce `on_failure` kwarg to Tasks and Flows for user-friendly failure callbacks - [#551](https://github.com/PrefectHQ/prefect/issues/551)
- Include `scheduled_start_time` in context for Flow runs - [#524](https://github.com/PrefectHQ/prefect/issues/524)
- Add GitHub PR template - [#542](https://github.com/PrefectHQ/prefect/pull/542)
- Allow flows to be deployed to Prefect Cloud without a project id - [#571](https://github.com/PrefectHQ/prefect/pull/571)
- Introduce serialization schemas for ResultHandlers - [#572](https://github.com/PrefectHQ/prefect/issues/572)
- Add new `metadata` attribute to States for managing user-generated results - [#573](https://github.com/PrefectHQ/prefect/issues/573)
- Add new 'JSONResultHandler' for serializing small bits of data without external storage - [#576](https://github.com/PrefectHQ/prefect/issues/576)
- Use `JSONResultHandler` for all Parameter caching - [#590](https://github.com/PrefectHQ/prefect/pull/590)

### Fixes

- Fixed `flow.deploy()` attempting to access a nonexistent string attribute - [#503](https://github.com/PrefectHQ/prefect/pull/503)
- Ensure all logs make it to the logger service in deployment - [#508](https://github.com/PrefectHQ/prefect/issues/508), [#552](https://github.com/PrefectHQ/prefect/issues/552)
- Fix a situation where `Paused` tasks would be treated as `Pending` and run - [#535](https://github.com/PrefectHQ/prefect/pull/535)
- Ensure errors raised in state handlers are trapped appropriately in Cloud Runners - [#554](https://github.com/PrefectHQ/prefect/pull/554)
- Ensure unexpected errors raised in FlowRunners are robustly handled - [#568](https://github.com/PrefectHQ/prefect/pull/568)
- Fixed non-deterministic errors in mapping caused by clients resolving futures of other clients - [#569](https://github.com/PrefectHQ/prefect/pull/569)
- Older versions of Prefect will now ignore fields added by newer versions when deserializing objects - [#583](https://github.com/PrefectHQ/prefect/pull/583)
- Result handler failures now result in clear task run failures - [#575](https://github.com/PrefectHQ/prefect/issues/575)
- Fix issue deserializing old states with empty metadata - [#590](https://github.com/PrefectHQ/prefect/pull/590)
- Fix issue serializing `cached_inputs` - [#594](https://github.com/PrefectHQ/prefect/pull/594)

### Breaking Changes

- Move `prefect.client.result_handlers` to `prefect.engine.result_handlers` - [#512](https://github.com/PrefectHQ/prefect/pull/512)
- Removed `inputs` kwarg from `TaskRunner.run()` - [#546](https://github.com/PrefectHQ/prefect/pull/546)
- Moves the `start_task_ids` argument from `FlowRunner.run()` to `Environment.run()` - [#544](https://github.com/PrefectHQ/prefect/issues/544), [#545](https://github.com/PrefectHQ/prefect/pull/545)
- Convert `timeout` kwarg from `timedelta` to `integer` - [#540](https://github.com/PrefectHQ/prefect/issues/540)
- Remove `timeout` kwarg from `executor.wait` - [#569](https://github.com/PrefectHQ/prefect/pull/569)
- Serialization of States will _ignore_ any result data that hasn't been processed - [#581](https://github.com/PrefectHQ/prefect/pull/581)
- Removes `VersionedSchema` in favor of implicit versioning: serializers will ignore unknown fields and the `create_object` method is responsible for recreating missing ones - [#583](https://github.com/PrefectHQ/prefect/pull/583)
- Convert and rename `CachedState` to a successful state named `Cached`, and also remove the superfluous `cached_result` attribute - [#586](https://github.com/PrefectHQ/prefect/issues/586)

## 0.4.0 <Badge text="beta" type="success"/>

Released January 8, 2019

### Features

- Add support for Prefect Cloud - [#374](https://github.com/PrefectHQ/prefect/pull/374), [#406](https://github.com/PrefectHQ/prefect/pull/406), [#473](https://github.com/PrefectHQ/prefect/pull/473), [#491](https://github.com/PrefectHQ/prefect/pull/491)
- Add versioned serialization schemas for `Flow`, `Task`, `Parameter`, `Edge`, `State`, `Schedule`, and `Environment` objects - [#310](https://github.com/PrefectHQ/prefect/pull/310), [#318](https://github.com/PrefectHQ/prefect/pull/318), [#319](https://github.com/PrefectHQ/prefect/pull/319), [#340](https://github.com/PrefectHQ/prefect/pull/340)
- Add ability to provide `ResultHandler`s for storing private result data - [#391](https://github.com/PrefectHQ/prefect/pull/391), [#394](https://github.com/PrefectHQ/prefect/pull/394), [#430](https://github.com/PrefectHQ/prefect/pull/430/)
- Support depth-first execution of mapped tasks and tracking of both the static "parent" and dynamic "children" via `Mapped` states - [#485](https://github.com/PrefectHQ/prefect/pull/485)

### Enhancements

- Add new `TimedOut` state for task execution timeouts - [#255](https://github.com/PrefectHQ/prefect/issues/255)
- Use timezone-aware dates throughout Prefect - [#325](https://github.com/PrefectHQ/prefect/pull/325)
- Add `description` and `tags` arguments to `Parameters` - [#318](https://github.com/PrefectHQ/prefect/pull/318)
- Allow edge `key` checks to be skipped in order to create "dummy" flows from metadata - [#319](https://github.com/PrefectHQ/prefect/pull/319)
- Add new `names_only` keyword to `flow.parameters` - [#337](https://github.com/PrefectHQ/prefect/pull/337)
- Add utility for building GraphQL queries and simple schemas from Python objects - [#342](https://github.com/PrefectHQ/prefect/pull/342)
- Add links to downloadable Jupyter notebooks for all tutorials - [#212](https://github.com/PrefectHQ/prefect/issues/212)
- Add `to_dict` convenience method for `DotDict` class - [#341](https://github.com/PrefectHQ/prefect/issues/341)
- Refactor requirements to a custom `ini` file specification - [#347](https://github.com/PrefectHQ/prefect/pull/347)
- Refactor API documentation specification to `toml` file - [#361](https://github.com/PrefectHQ/prefect/pull/361)
- Add new SQLite tasks for basic SQL scripting and querying - [#291](https://github.com/PrefectHQ/prefect/issues/291)
- Executors now pass `map_index` into the `TaskRunner`s - [#373](https://github.com/PrefectHQ/prefect/pull/373)
- All schedules support `start_date` and `end_date` parameters - [#375](https://github.com/PrefectHQ/prefect/pull/375)
- Add `DateTime` marshmallow field for timezone-aware serialization - [#378](https://github.com/PrefectHQ/prefect/pull/378)
- Adds ability to put variables into context via the config - [#381](https://github.com/PrefectHQ/prefect/issues/381)
- Adds new `client.deploy` method for adding new flows to the Prefect Cloud - [#388](https://github.com/PrefectHQ/prefect/issues/388)
- Add `id` attribute to `Task` class - [#416](https://github.com/PrefectHQ/prefect/issues/416)
- Add new `Resume` state for resuming from `Paused` tasks - [#435](https://github.com/PrefectHQ/prefect/issues/435)
- Add support for heartbeats - [#436](https://github.com/PrefectHQ/prefect/issues/436)
- Add new `Submitted` state for signaling that `Scheduled` tasks have been handled - [#445](https://github.com/PrefectHQ/prefect/issues/445)
- Add ability to add custom environment variables and copy local files into `ContainerEnvironment`s - [#453](https://github.com/PrefectHQ/prefect/issues/453)
- Add `set_secret` method to Client for creating and setting the values of user secrets - [#452](https://github.com/PrefectHQ/prefect/issues/452)
- Refactor runners into `CloudTaskRunner` and `CloudFlowRunner` classes - [#431](https://github.com/PrefectHQ/prefect/issues/431)
- Added functions for loading default `engine` classes from config - [#477](https://github.com/PrefectHQ/prefect/pull/477)

### Fixes

- Fixed issue with `GraphQLResult` reprs - [#374](https://github.com/PrefectHQ/prefect/pull/374)
- `CronSchedule` produces expected results across daylight savings time transitions - [#375](https://github.com/PrefectHQ/prefect/pull/375)
- `utilities.serialization.Nested` properly respects `marshmallow.missing` values - [#398](https://github.com/PrefectHQ/prefect/pull/398)
- Fixed issue in capturing unexpected mapping errors during task runs - [#409](https://github.com/PrefectHQ/prefect/pull/409)
- Fixed issue in `flow.visualize()` so that mapped flow states can be passed and colored - [#387](https://github.com/PrefectHQ/prefect/issues/387)
- Fixed issue where `IntervalSchedule` was serialized at "second" resolution, not lower - [#427](https://github.com/PrefectHQ/prefect/pull/427)
- Fixed issue where `SKIP` signals were preventing multiple layers of mapping - [#455](https://github.com/PrefectHQ/prefect/issues/455)
- Fixed issue with multi-layer mapping in `flow.visualize()` - [#454](https://github.com/PrefectHQ/prefect/issues/454)
- Fixed issue where Prefect Cloud `cached_inputs` weren't being used locally - [#434](https://github.com/PrefectHQ/prefect/issues/434)
- Fixed issue where `Config.set_nested` would have an error if the provided key was nested deeper than an existing terminal key - [#479](https://github.com/PrefectHQ/prefect/pull/479)
- Fixed issue where `state_handlers` were not called for certain signals - [#494](https://github.com/PrefectHQ/prefect/pull/494)

### Breaking Changes

- Remove `NoSchedule` and `DateSchedule` schedule classes - [#324](https://github.com/PrefectHQ/prefect/pull/324)
- Change `serialize()` method to use schemas rather than custom dict - [#318](https://github.com/PrefectHQ/prefect/pull/318)
- Remove `timestamp` property from `State` classes - [#305](https://github.com/PrefectHQ/prefect/pull/305)
- Remove the custom JSON encoder library at `prefect.utilities.json` - [#336](https://github.com/PrefectHQ/prefect/pull/336)
- `flow.parameters` now returns a set of parameters instead of a dictionary - [#337](https://github.com/PrefectHQ/prefect/pull/337)
- Renamed `to_dotdict` -> `as_nested_dict` - [#339](https://github.com/PrefectHQ/prefect/pull/339)
- Moved `prefect.utilities.collections.GraphQLResult` to `prefect.utilities.graphql.GraphQLResult` - [#371](https://github.com/PrefectHQ/prefect/pull/371)
- `SynchronousExecutor` now does _not_ do depth first execution for mapped tasks - [#373](https://github.com/PrefectHQ/prefect/pull/373)
- Renamed `prefect.utilities.serialization.JSONField` -> `JSONCompatible`, removed its `max_size` feature, and no longer automatically serialize payloads as strings - [#376](https://github.com/PrefectHQ/prefect/pull/376)
- Renamed `prefect.utilities.serialization.NestedField` -> `Nested` - [#376](https://github.com/PrefectHQ/prefect/pull/376)
- Renamed `prefect.utilities.serialization.NestedField.dump_fn` -> `NestedField.value_selection_fn` for clarity - [#377](https://github.com/PrefectHQ/prefect/pull/377)
- Local secrets are now pulled from `secrets` in context instead of `_secrets` - [#382](https://github.com/PrefectHQ/prefect/pull/382)
- Remove Task and Flow descriptions, Flow project & version attributes - [#383](https://github.com/PrefectHQ/prefect/issues/383)
- Changed `Schedule` parameter from `on_or_after` to `after` - [#396](https://github.com/PrefectHQ/prefect/issues/396)
- Environments are immutable and return `dict` keys instead of `str`; some arguments for `ContainerEnvironment` are removed - [#398](https://github.com/PrefectHQ/prefect/pull/398)
- `environment.run()` and `environment.build()`; removed the `flows` CLI and replaced it with a top-level CLI command, `prefect run` - [#400](https://github.com/PrefectHQ/prefect/pull/400)
- The `set_temporary_config` utility now accepts a single dict of multiple config values, instead of just a key/value pair, and is located in `utilities.configuration` - [#401](https://github.com/PrefectHQ/prefect/pull/401)
- Bump `click` requirement to 7.0, which changes underscores to hyphens at CLI - [#409](https://github.com/PrefectHQ/prefect/pull/409)
- `IntervalSchedule` rejects intervals of less than one minute - [#427](https://github.com/PrefectHQ/prefect/pull/427)
- `FlowRunner` returns a `Running` state, not a `Pending` state, when flows do not finish - [#433](https://github.com/PrefectHQ/prefect/pull/433)
- Remove the `task_contexts` argument from `FlowRunner.run()` - [#440](https://github.com/PrefectHQ/prefect/pull/440)
- Remove the leading underscore from Prefect-set context keys - [#446](https://github.com/PrefectHQ/prefect/pull/446)
- Removed throttling tasks within the local cluster - [#470](https://github.com/PrefectHQ/prefect/pull/470)
- Even `start_tasks` will not run before their state's `start_time` (if the state is `Scheduled`) - [#474](https://github.com/PrefectHQ/prefect/pull/474)
- `DaskExecutor`'s "processes" keyword argument was renamed "local_processes" - [#477](https://github.com/PrefectHQ/prefect/pull/477)
- Removed the `mapped` and `map_index` kwargs from `TaskRunner.run()`. These values are now inferred automatically - [#485](https://github.com/PrefectHQ/prefect/pull/485)
- The `upstream_states` dictionary used by the Runners only includes `State` values, not lists of `States`. The use case that required lists of `States` is now covered by the `Mapped` state. - [#485](https://github.com/PrefectHQ/prefect/pull/485)

## 0.3.3 <Badge text="alpha" type="warn"/>

Released October 30, 2018

### Features

- Refactor `FlowRunner` and `TaskRunner` into a modular `Runner` pipelines - [#260](https://github.com/PrefectHQ/prefect/pull/260), [#267](https://github.com/PrefectHQ/prefect/pull/267)
- Add configurable `state_handlers` for `FlowRunners`, `Flows`, `TaskRunners`, and `Tasks` - [#264](https://github.com/PrefectHQ/prefect/pull/264), [#267](https://github.com/PrefectHQ/prefect/pull/267)
- Add gmail and slack notification state handlers w/ tutorial - [#274](https://github.com/PrefectHQ/prefect/pull/274), [#294](https://github.com/PrefectHQ/prefect/pull/294)

### Enhancements

- Add a new method `flow.get_tasks()` for easily filtering flow tasks by attribute - [#242](https://github.com/PrefectHQ/prefect/pull/242)
- Add new `JinjaTemplate` for easily rendering jinja templates - [#200](https://github.com/PrefectHQ/prefect/issues/200)
- Add new `PAUSE` signal for halting task execution - [#246](https://github.com/PrefectHQ/prefect/pull/246)
- Add new `Paused` state corresponding to `PAUSE` signal, and new `pause_task` utility - [#251](https://github.com/PrefectHQ/prefect/issues/251)
- Add ability to timeout task execution for all executors except `DaskExecutor(processes=True)` - [#240](https://github.com/PrefectHQ/prefect/issues/240)
- Add explicit unit test to check Black formatting (Python 3.6+) - [#261](https://github.com/PrefectHQ/prefect/pull/261)
- Add ability to set local secrets in user config file - [#231](https://github.com/PrefectHQ/prefect/issues/231), [#274](https://github.com/PrefectHQ/prefect/pull/274)
- Add `is_skipped()` and `is_scheduled()` methods for `State` objects - [#266](https://github.com/PrefectHQ/prefect/pull/266), [#278](https://github.com/PrefectHQ/prefect/pull/278)
- Adds `now()` as a default `start_time` for `Scheduled` states - [#278](https://github.com/PrefectHQ/prefect/pull/278)
- `Signal` classes now pass arguments to underlying `State` objects - [#279](https://github.com/PrefectHQ/prefect/pull/279)
- Run counts are tracked via `Retrying` states - [#281](https://github.com/PrefectHQ/prefect/pull/281)

### Fixes

- Flow consistently raises if passed a parameter that doesn't exist - [#149](https://github.com/PrefectHQ/prefect/issues/149)

### Breaking Changes

- Renamed `scheduled_time` -> `start_time` in `Scheduled` state objects - [#278](https://github.com/PrefectHQ/prefect/pull/278)
- `TaskRunner.check_for_retry` no longer checks for `Retry` states without `start_time` set - [#278](https://github.com/PrefectHQ/prefect/pull/278)
- Swapped the position of `result` and `message` attributes in State initializations, and started storing caught exceptions as results - [#283](https://github.com/PrefectHQ/prefect/issues/283)

## 0.3.2 <Badge text="alpha" type="warn"/>

Released October 2, 2018

### Features

- Local parallelism with `DaskExecutor` - [#151](https://github.com/PrefectHQ/prefect/issues/151), [#186](https://github.com/PrefectHQ/prefect/issues/186)
- Resource throttling based on `tags` - [#158](https://github.com/PrefectHQ/prefect/issues/158), [#186](https://github.com/PrefectHQ/prefect/issues/186)
- `Task.map` for mapping tasks - [#186](https://github.com/PrefectHQ/prefect/issues/186)
- Added `AirFlow` utility for importing Airflow DAGs as Prefect Flows - [#232](https://github.com/PrefectHQ/prefect/pull/232)

### Enhancements

- Use Netlify to deploy docs - [#156](https://github.com/prefecthq/prefect/issues/156)
- Add changelog - [#153](https://github.com/prefecthq/prefect/issues/153)
- Add `ShellTask` - [#150](https://github.com/prefecthq/prefect/issues/150)
- Base `Task` class can now be run as a dummy task - [#191](https://github.com/PrefectHQ/prefect/pull/191)
- New `return_failed` keyword to `flow.run()` for returning failed tasks - [#205](https://github.com/PrefectHQ/prefect/pull/205)
- some minor changes to `flow.visualize()` for visualizing mapped tasks and coloring nodes by state - [#202](https://github.com/PrefectHQ/prefect/issues/202)
- Added new `flow.replace()` method for swapping out tasks within flows - [#230](https://github.com/PrefectHQ/prefect/pull/230)
- Add `debug` kwarg to `DaskExecutor` for optionally silencing dask logs - [#209](https://github.com/PrefectHQ/prefect/issues/209)
- Update `BokehRunner` for visualizing mapped tasks - [#220](https://github.com/PrefectHQ/prefect/issues/220)
- Env var configuration settings are typed - [#204](https://github.com/PrefectHQ/prefect/pull/204)
- Implement `map` functionality for the `LocalExecutor` - [#233](https://github.com/PrefectHQ/prefect/issues/233)

### Fixes

- Fix issue with Versioneer not picking up git tags - [#146](https://github.com/prefecthq/prefect/issues/146)
- `DotDicts` can have non-string keys - [#193](https://github.com/prefecthq/prefect/issues/193)
- Fix unexpected behavior in assigning tags using contextmanagers - [#190](https://github.com/PrefectHQ/prefect/issues/190)
- Fix bug in initialization of Flows with only `edges` - [#225](https://github.com/PrefectHQ/prefect/pull/225)
- Remove "bottleneck" when creating pipelines of mapped tasks - [#224](https://github.com/PrefectHQ/prefect/pull/224)

### Breaking Changes

- Runner refactor - [#221](https://github.com/PrefectHQ/prefect/pull/221)
- Cleaned up signatures of `TaskRunner` methods - [#171](https://github.com/prefecthq/prefect/issues/171)
- Locally, Python 3.4 users can not run the more advanced parallel executors (`DaskExecutor`) [#186](https://github.com/PrefectHQ/prefect/issues/186)

## 0.3.1 <Badge text="alpha" type="warn"/>

Released September 6, 2018

### Features

- Support for user configuration files - [#195](https://github.com/PrefectHQ/prefect/pull/195)

### Enhancements

- None

### Fixes

- Let DotDicts accept non-string keys - [#193](https://github.com/PrefectHQ/prefect/pull/193), [#194](https://github.com/PrefectHQ/prefect/pull/194)

### Breaking Changes

- None

## 0.3.0 <Badge text="alpha" type="warn"/>

Released August 20, 2018

### Features

- BokehRunner - [#104](https://github.com/prefecthq/prefect/issues/104), [#128](https://github.com/prefecthq/prefect/issues/128)
- Control flow: `ifelse`, `switch`, and `merge` - [#92](https://github.com/prefecthq/prefect/issues/92)
- Set state from `reference_tasks` - [#95](https://github.com/prefecthq/prefect/issues/95), [#137](https://github.com/prefecthq/prefect/issues/137)
- Add flow `Registry` - [#90](https://github.com/prefecthq/prefect/issues/90)
- Output caching with various `cache_validators` - [#84](https://github.com/prefecthq/prefect/issues/84), [#107](https://github.com/prefecthq/prefect/issues/107)
- Dask executor - [#82](https://github.com/prefecthq/prefect/issues/82), [#86](https://github.com/prefecthq/prefect/issues/86)
- Automatic input caching for retries, manual-only triggers - [#78](https://github.com/prefecthq/prefect/issues/78)
- Functional API for `Flow` definition
- `State` classes
- `Signals` to transmit `State`

### Enhancements

- Add custom syntax highlighting to docs - [#141](https://github.com/prefecthq/prefect/issues/141)
- Add `bind()` method for tasks to call without copying - [#132](https://github.com/prefecthq/prefect/issues/132)
- Cache expensive flow graph methods - [#125](https://github.com/prefecthq/prefect/issues/125)
- Docker environments - [#71](https://github.com/prefecthq/prefect/issues/71)
- Automatic versioning via Versioneer - [#70](https://github.com/prefecthq/prefect/issues/70)
- `TriggerFail` state - [#67](https://github.com/prefecthq/prefect/issues/67)
- State classes - [#59](https://github.com/prefecthq/prefect/issues/59)

### Fixes

- None

### Breaking Changes

- None<|MERGE_RESOLUTION|>--- conflicted
+++ resolved
@@ -11,12 +11,9 @@
 ### Enhancements
 
 - Add the ability to delete task tag limits using the client - [#1622](https://github.com/PrefectHQ/prefect/pull/1622)
-<<<<<<< HEAD
-=======
 - Adds an "Ask for help" button with a link to the prefect.io support page - [#1637](https://github.com/PrefectHQ/prefect/pull/1637)
 - Reduces the size of the `prefecthq/prefect` Docker image by ~400MB, which is now the base Docker image used in Flows - [#1648](https://github.com/PrefectHQ/prefect/pull/1648)
 - Add a new healthcheck for environment dependencies - [#1653](https://github.com/PrefectHQ/prefect/pull/1653)
->>>>>>> 6b698219
 
 ### Task Library
 
@@ -33,11 +30,8 @@
 
 ### Breaking Changes
 
-<<<<<<< HEAD
 - Fargate Agent now takes in all boto3 camel case arguments instead of specific snake case options - [#1649](https://github.com/PrefectHQ/prefect/pull/1649)
-=======
 - `kubernetes` is no longer installed by default in deployed flow images - [#1653](https://github.com/PrefectHQ/prefect/pull/1653)
->>>>>>> 6b698219
 
 ### Contributors
 
