--- conflicted
+++ resolved
@@ -1,11 +1,6 @@
 click >= 7.0, < 8.0
-<<<<<<< HEAD
-cloudpickle >=0.6.0, <1.3
+cloudpickle >=0.6.0, <1.4
 croniter >= 0.3.24, <1.0
-=======
-cloudpickle >=0.6.0, <1.4
-croniter >= 0.3.24, <0.3.31
->>>>>>> 52519b8f
 dask[bag] >=0.19.3, <3.0
 distributed >= 1.26.1, < 3.0
 docker >=3.4.1, <5.0
