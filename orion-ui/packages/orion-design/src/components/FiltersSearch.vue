--- conflicted
+++ resolved
@@ -44,16 +44,14 @@
   const term = ref('')
   const filters = computed(() => filtersStore.all)
   const hasFilters = computed(() => filters.value.length > 0)
-<<<<<<< HEAD
+  const defaultObject = inject(filtersDefaultObjectKey, 'flow_run')
+
 
   const classes = computed(() => ({
     clear: {
       'filters-search__clear--visible': term.value.length,
     },
   }))
-=======
-  const defaultObject = inject(filtersDefaultObjectKey, 'flow_run')
->>>>>>> aa1f9986
 
   function add(): void {
     if (term.value == '') {
