<template>
  <div class="flow-run-log">
    <LogLevelLabel :level="log.level" class="flow-run-log__level" />
    <span v-tooltip="dateTime" class="flow-run-log__time" :class="classes.time">{{ time }}</span>
    <template v-if="log.taskRunId">
      <div class="flow-run-log__task">
        <!-- this has an api call which technically shouldn't be nested in orion-design components -->
        <TaskRunLink :task-id="log.taskRunId" />
      </div>
    </template>
    <div class="flow-run-log__details">
      <span class="flow-run-log__message">{{ log.message }}</span>
      <CopyButton :value="log.message" label="" class="flow-run-log__copy" toast="Copied message to clipboard" />
    </div>
  </div>
</template>

<script lang="ts">
  import { defineComponent, PropType } from 'vue'
  import CopyButton from '@/components/CopyButton.vue'
  import LogLevelLabel from '@/components/LogLevelLabel.vue'
  import TaskRunLink from '@/components/TaskRunLink.vue'
<<<<<<< HEAD
  import { Log } from '@/models'
  import { formatDateTimeNumericInTimeZone, formatTimeNumericInTimeZone, logLevelLabel } from '@/utilities'
=======
  import { Log } from '@/models/Log'
  import { formatDateTimeNumeric, formatTimeNumeric  } from '@/utilities/dates'
  import { logLevelLabel } from '@/utilities/logs'
>>>>>>> c945cab0
  import { snakeCase } from '@/utilities/strings'

  export default defineComponent({
    name: 'FlowRunLog',
    components: {
      LogLevelLabel,
      TaskRunLink,
      CopyButton,
    },

    expose: [],
    props: {
      log: {
        type: Object as PropType<Log>,
        required: true,
      },
    },

    computed: {
      classes: function() {
        return {
          time: [`flow-run-log__time--${snakeCase(logLevelLabel(this.log.level))}`],
        }
      },

      time: function() {
        return formatTimeNumericInTimeZone(this.log.timestamp)
      },

      dateTime: function() {
        return formatDateTimeNumericInTimeZone(this.log.timestamp)
      },
    },
  })
</script>

<style lang="scss">
@use '@prefecthq/miter-design/src/styles/abstracts/variables' as *;
@use 'sass:map';

.flow-run-log {
  display: grid;
  gap: var(--p-1);
  font-size: 13px;
  padding: var(--p-1);
  padding-bottom: 0;
  display: flex;
  flex-direction: column;

  + .flow-run-log {
    border-top: 1px solid var(--grey-20);
  }

  @media screen and (min-width: map.get($breakpoints, 'sm')) {
    display: grid;
    grid-template-columns: 100px 1fr;
    grid-template-areas:
      "level   task"
      "time    ."
      "message message";
  }

  @media screen and (min-width: map.get($breakpoints, 'md')) {
    grid-template-areas: "level time message task";
    grid-template-columns: [level] 65px [time] 100px [message] 1fr [task] 140px;
    padding: 0 var(--p-2);

    + .flow-run-log {
      border: 0;
    }
  }
}

.flow-run-log__task {
  grid-area: task;
  background-color: #F9FAFD;
  display: flex;
  align-items: flex-start;
  padding: 0 var(--p-1);
  max-width: 100%;
  min-width: 0;
  margin-right: auto;
  user-select: none;

  @media screen and (min-width: map.get($breakpoints, 'sm')) {
    margin-right: unset;
    margin-left: auto;
  }

  @media screen and (min-width: map.get($breakpoints, 'md')) {
    margin-left: unset;
  }
}

.flow-run-log__level {
  user-select: none;
  margin-top: 3px;
  grid-area: level;
}

.flow-run-log__time {
  padding-top: 1px;
  font-family: var(--font-secondary);
  grid-area: time;
  color: var(--log-level-info);
  text-align: left;

  @media screen and (min-width: map.get($breakpoints, 'md')) {
    text-align: center;
  }
}

.flow-run-log__time--error {
  color: var(--log-level-error);
}

.flow-run-log__time--critical {
  color: var(--log-level-critical);
}

.flow-run-log__details {
  margin: 0;
  font-family: var(--font-secondary);
  border: 1px solid transparent;
  border-radius: 4px;
  grid-area: message;
  padding: 0 var(--p-1);
  display: flex;
  white-space: pre-wrap;

  &:hover {
    background-color: #F9FAFD;
    border-color: #ACBBF3;

    .flow-run-log__copy {
      opacity: 1;
    }
  }
}

.flow-run-log__message {
  flex-grow: 1;
}

.flow-run-log__copy {
  align-self: flex-start;
  padding: 2px !important; // copy-button is scoped...
  opacity: 0;
}
</style><|MERGE_RESOLUTION|>--- conflicted
+++ resolved
@@ -20,14 +20,9 @@
   import CopyButton from '@/components/CopyButton.vue'
   import LogLevelLabel from '@/components/LogLevelLabel.vue'
   import TaskRunLink from '@/components/TaskRunLink.vue'
-<<<<<<< HEAD
-  import { Log } from '@/models'
-  import { formatDateTimeNumericInTimeZone, formatTimeNumericInTimeZone, logLevelLabel } from '@/utilities'
-=======
   import { Log } from '@/models/Log'
-  import { formatDateTimeNumeric, formatTimeNumeric  } from '@/utilities/dates'
+  import { formatDateTimeNumericInTimeZone, formatTimeNumericInTimeZone } from '@/utilities/dates'
   import { logLevelLabel } from '@/utilities/logs'
->>>>>>> c945cab0
   import { snakeCase } from '@/utilities/strings'
 
   export default defineComponent({
