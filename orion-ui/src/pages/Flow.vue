<template>
  <p-layout-default class="flow">
    <template #header>
<<<<<<< HEAD
      Flow {{ flowDetails?.name }}
=======
      Flow {{ flowId }}

      <p-tabs :tabs="flowTabs">
        <template #deployments>
          <div v-for="deployment in flowDeployments" :key="deployment.id">
            {{ deployment }}
          </div>
        </template>
      </p-tabs>
>>>>>>> 0f36da6b
    </template>

    <div>
      Flow Details
    </div>
    <div>
      {{ flowDetails }}
    </div>
<<<<<<< HEAD

    <div>
      Flow Deployments
    </div>
    <div v-for="deployment in flowDeployments" :key="deployment.id">
      {{ deployment }}
    </div>

    <FlowRunList v-model:selected="selectedFlowRuns" :flow-runs="flowRuns" disabled />
=======
>>>>>>> 0f36da6b
  </p-layout-default>
</template>

<script lang="ts" setup>
  import { useRouteParam, UnionFilters, FlowRunList } from '@prefecthq/orion-design'
  import { useSubscription } from '@prefecthq/vue-compositions'
  import { computed, ref } from 'vue'
  import { deploymentsApi } from '@/services/deploymentsApi'
  import { flowRunsApi } from '@/services/flowRunsApi'
  import { flowsApi } from '@/services/flowsApi'

  const flowTabs = ['Deployments']

  const flowId = useRouteParam('id')
  const subscriptionOptions = {
    interval: 300000,
  }
  const flowSubscription = useSubscription(flowsApi.getFlow, [flowId.value], subscriptionOptions)
  const flowDetails = computed(() => flowSubscription.response ?? null)

  const flowFilter = computed<UnionFilters>(() => ({
    flows: {
      id: {
        any_: [flowId.value],
      },
    },
  }))
  const flowDeploymentsSubscription = useSubscription(deploymentsApi.getDeployments, [flowFilter], subscriptionOptions)
  const flowDeployments = computed(() => flowDeploymentsSubscription.response ?? [])

  const flowRunsSubscription = useSubscription(flowRunsApi.getFlowRuns, [flowFilter])
  const flowRuns = computed(() => flowRunsSubscription.response ?? [])
  const selectedFlowRuns = ref([])
</script><|MERGE_RESOLUTION|>--- conflicted
+++ resolved
@@ -1,9 +1,6 @@
 <template>
   <p-layout-default class="flow">
     <template #header>
-<<<<<<< HEAD
-      Flow {{ flowDetails?.name }}
-=======
       Flow {{ flowId }}
 
       <p-tabs :tabs="flowTabs">
@@ -13,7 +10,6 @@
           </div>
         </template>
       </p-tabs>
->>>>>>> 0f36da6b
     </template>
 
     <div>
@@ -22,18 +18,7 @@
     <div>
       {{ flowDetails }}
     </div>
-<<<<<<< HEAD
-
-    <div>
-      Flow Deployments
-    </div>
-    <div v-for="deployment in flowDeployments" :key="deployment.id">
-      {{ deployment }}
-    </div>
-
     <FlowRunList v-model:selected="selectedFlowRuns" :flow-runs="flowRuns" disabled />
-=======
->>>>>>> 0f36da6b
   </p-layout-default>
 </template>
 
