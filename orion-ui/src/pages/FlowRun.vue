--- conflicted
+++ resolved
@@ -77,13 +77,8 @@
 <script lang="ts" setup>
   import { useRouteParam, Log, LogsRequestFilter, TaskRun, FlowRunsFilter, UnionFilters, LogsRequestSort, FlowRunList, useUnionFiltersSubscription, TaskRunsSort, TaskRunSortValues, FlowRunsSort, SearchInput } from '@prefecthq/orion-design'
   import { PButton } from '@prefecthq/prefect-design'
-<<<<<<< HEAD
   import { useSubscription, SubscriptionOptions } from '@prefecthq/vue-compositions'
-=======
-  import { useSubscription } from '@prefecthq/vue-compositions'
-  import { SubscriptionOptions } from '@prefecthq/vue-compositions/src/subscribe/types'
   import { debounce } from 'lodash'
->>>>>>> c7da6d72
   import { computed, ref, watch } from 'vue'
   import { deploymentsApi } from '@/services/deploymentsApi'
   import { flowRunsApi } from '@/services/flowRunsApi'
