"""
Utilities for interacting with Orion database and ORM layer.

Orion supports both SQLite and Postgres. Many of these utilities
allow Orion to seamlessly switch between the two.
"""

import datetime
import json
import os
import re
import uuid
<<<<<<< HEAD
from typing import List
=======
import sqlite3
from asyncio import current_task, get_event_loop
from typing import List, Union, AsyncGenerator, Dict
>>>>>>> 2ef4c21e

import pendulum
import pydantic
import sqlalchemy as sa
from sqlalchemy.dialects import postgresql, sqlite
from sqlalchemy.ext.compiler import compiles
from sqlalchemy.sql.functions import FunctionElement
from sqlalchemy.sql.sqltypes import BOOLEAN
from sqlalchemy.types import CHAR, TypeDecorator, TypeEngine
<<<<<<< HEAD

from prefect import settings
=======
from typing import Optional
from prefect import settings

camel_to_snake = re.compile(r"(?<!^)(?=[A-Z])")

MIN_SQLITE_VERSION = (3, 24, 0)

ENGINES = {}
ENGINE_DISPOSAL: Dict[tuple, AsyncGenerator] = {}
SESSION_FACTORIES = {}


def setup_sqlite(conn, named=True):
    """Issue PRAGMA statements to SQLITE on connect. PRAGMAs only last for the
    duration of the connection. See https://www.sqlite.org/pragma.html for more info."""
    if get_dialect(engine=conn.engine).name == "sqlite":

        # enable foreign keys
        conn.execute(sa.text("PRAGMA foreign_keys = ON;"))

        # write to a write-ahead-log instead and regularly
        # commit the changes
        # this allows multiple concurrent readers even during
        # a write transaction
        conn.execute(sa.text("PRAGMA journal_mode = WAL;"))

        # wait for this amount of time while a table is locked
        # before returning and rasing an error
        # setting the value very high allows for more 'concurrency'
        # without running into errors, but may result in slow api calls
        conn.execute(sa.text("PRAGMA busy_timeout = 60000;"))  # 60s
        conn.commit()


async def get_engine(
    connection_url: str = None,
    echo: bool = settings.orion.database.echo,
    timeout: Optional[float] = None,
) -> sa.engine.Engine:
    """Retrieves an async SQLAlchemy engine.

    A new engine is created for each event loop and cached, so that engines are
    not shared across loops.

    If a sqlite in-memory database OR a non-existant sqlite file-based database
    is provided, it is automatically populated with database objects.

    Args:
        connection_url (str, optional): The database connection string.
            Defaults to the value in Prefect's settings.
        echo (bool, optional): Whether to echo SQL sent
            to the database. Defaults to the value in Prefect's settings.
        timeout (float, optional): The database statement timeout, in seconds

    Returns:
        sa.engine.Engine: a SQLAlchemy engine
    """
    if connection_url is None:
        connection_url = settings.orion.database.connection_url.get_secret_value()

    loop = get_event_loop()
    cache_key = (loop, connection_url, echo, timeout)

    if cache_key not in ENGINES:
        kwargs = {}

        # apply database timeout
        if timeout is not None:
            dialect = get_dialect(connection_url=connection_url)
            if dialect.driver == "aiosqlite":
                kwargs["connect_args"] = dict(timeout=timeout)
            elif dialect.driver == "asyncpg":
                kwargs["connect_args"] = dict(command_timeout=timeout)

        # ensure a long-lasting pool is used with in-memory databases
        # because they disappear when the last connection closes
        if connection_url.startswith("sqlite") and ":memory:" in connection_url:
            kwargs.update(poolclass=sa.pool.SingletonThreadPool)

        engine = create_async_engine(connection_url, echo=echo, **kwargs)
        sa.event.listen(engine.sync_engine, "engine_connect", setup_sqlite)

        if engine.dialect.name == "sqlite":
            # check for a supported sqlite3 version
            if sqlite3.sqlite_version_info < MIN_SQLITE_VERSION:
                required = ".".join(str(v) for v in MIN_SQLITE_VERSION)
                raise RuntimeError(
                    f"Orion requires sqlite >= {required} but we found version "
                    f"{sqlite3.sqlite_version}"
                )

        # if this is a new sqlite database create all database objects
        if engine.dialect.name == "sqlite" and (
            ":memory:" in engine.url.database
            or "mode=memory" in engine.url.database
            or not os.path.exists(engine.url.database)
        ):
            await create_db(engine)

        # Schedule disposal of the engine; this will occur when the event loop closes
        await schedule_engine_disposal(cache_key)

        ENGINES[cache_key] = engine

    return ENGINES[cache_key]


async def dispose_all_engines():
    """
    Manually dispose of all engines by calling their scheduled disposal generator.

    This is only required if managing the event loop manually.

    Example:

    ```python
    import asyncio
    from prefect import flow
    from prefect.orion.utilities.database import dispose_all_engines

    @flow
    async def my_flow():
        pass

    loop = asyncio.get_event_loop()
    loop.run_until_complete(my_flow())
    loop.run_until_complete(dispose_all_engines())
    loop.close()
    ```
    """
    # Create a copy of `values` because items are removed at each iteration
    for disposal in list(ENGINE_DISPOSAL.values()):
        await disposal.aclose()


async def schedule_engine_disposal(cache_key):
    """
    Dispose of an engine once the event loop is closing.

    Requires use of `asyncio.run()` which waits for async generator shutdown by default
    or explicit call of `asyncio.shutdown_asyncgens()`. If the application is entered
    with `asyncio.run_until_complete()` and the user calls `asyncio.close()` without
    the generator shutdown call, this will not dispose the engine. As an alternative
    to suggesting users call `shutdown_asyncgens` (which can interfere with other
    async generators), `dispose_all_engines` is provided as a cleanup method.

    asyncio does not provided _any_ other way to clean up a resource when the event
    loop is about to close. We attempted to lazily clean up old engines when new engines
    are created, but if the loop the engine is attached to is already closed then the
    connections cannot be cleaned up properly and warnings are displayed.

    Engine disposal should only be important when running the application ephemerally.
    Notably, this is an issue in our tests where many short-lived event loops and
    engines are created which can consume all of the available database connection
    slots. Users operating at a scale where connection limits are encountered should
    be encouraged to use a standalone server.
    """

    async def dispose_engine(cache_key):
        try:
            yield
        except GeneratorExit:
            engine = ENGINES.pop(cache_key, None)
            if engine:
                await engine.dispose()

            # Drop this iterator from the disposal just to keep things clean
            ENGINE_DISPOSAL.pop(cache_key)

    # Create the iterator and store it in a global variable so it is not cleaned up
    # when this function scope ends
    ENGINE_DISPOSAL[cache_key] = dispose_engine(cache_key).__aiter__()

    # Begin iterating so it will be cleaned up as an incomplete generator
    await ENGINE_DISPOSAL[cache_key].__anext__()


async def get_session_factory(
    bind: Union[sa.engine.Engine, sa.engine.Connection] = None,
) -> sa.ext.asyncio.scoping.async_scoped_session:
    """Retrieves a SQLAlchemy session factory for the provided bind.
    The session factory is cached for each event loop.

    Args:
        engine (Union[sa.engine.Engine, sa.engine.Connection], optional): An
            async SQLAlchemy engine or connection. If none is
            provided, `get_engine()` is called to recover one.

    Returns:
        sa.ext.asyncio.scoping.async_scoped_session: an async scoped session factory
    """
    if bind is None:
        bind = await get_engine()

    loop = get_event_loop()
    cache_key = (loop, bind)
    if cache_key not in SESSION_FACTORIES:
        # create session factory
        session_factory = sessionmaker(
            bind,
            future=True,
            expire_on_commit=False,
            class_=AsyncSession,
        )
>>>>>>> 2ef4c21e


camel_to_snake = re.compile(r"(?<!^)(?=[A-Z])")


class GenerateUUID(FunctionElement):
    """
    Platform-independent UUID default generator.
    Note the actual functionality for this class is specified in the
    `compiles`-decorated functions below
    """

    name = "uuid_default"


@compiles(GenerateUUID, "postgresql")
@compiles(GenerateUUID)
def _generate_uuid_postgresql(element, compiler, **kwargs):
    """
    Generates a random UUID in Postgres; requires the pgcrypto extension.
    """

    return "(GEN_RANDOM_UUID())"


@compiles(GenerateUUID, "sqlite")
def _generate_uuid_sqlite(element, compiler, **kwargs):
    """
    Generates a random UUID in other databases (SQLite) by concatenating
    bytes in a way that approximates a UUID hex representation. This is
    sufficient for our purposes of having a random client-generated ID
    that is compatible with a UUID spec.
    """

    return """
    (
        lower(hex(randomblob(4))) 
        || '-' 
        || lower(hex(randomblob(2))) 
        || '-4' 
        || substr(lower(hex(randomblob(2))),2) 
        || '-' 
        || substr('89ab',abs(random()) % 4 + 1, 1) 
        || substr(lower(hex(randomblob(2))),2) 
        || '-' 
        || lower(hex(randomblob(6)))
    )
    """


class Timestamp(TypeDecorator):
    """TypeDecorator that ensures that timestamps have a timezone.

    For SQLite, all timestamps are converted to UTC (since they are stored
    as naive timestamps without timezones) and recovered as UTC.
    """

    impl = sa.TIMESTAMP(timezone=True)
    cache_ok = True

    def load_dialect_impl(self, dialect):
        if dialect.name == "postgresql":
            return dialect.type_descriptor(postgresql.TIMESTAMP(timezone=True))
        elif dialect.name == "sqlite":
            return dialect.type_descriptor(
                sqlite.DATETIME(
                    # SQLite is very particular about datetimes, and performs all comparisons
                    # as alphanumeric comparisons without regard for actual timestamp
                    # semantics or timezones. Therefore, it's important to have uniform
                    # and sortable datetime representations. The default is an ISO8601-compatible
                    # string with NO time zone and a space (" ") delimeter between the date
                    # and the time. The below settings can be used to add a "T" delimiter but
                    # will require all other sqlite datetimes to be set similarly, including
                    # the custom default value for datetime columns and any handwritten SQL
                    # formed with `strftime()`.
                    #
                    # store with "T" separator for time
                    # storage_format=(
                    #     "%(year)04d-%(month)02d-%(day)02d"
                    #     "T%(hour)02d:%(minute)02d:%(second)02d.%(microsecond)06d"
                    # ),
                    # handle ISO 8601 with "T" or " " as the time separator
                    # regexp=r"(\d+)-(\d+)-(\d+)[T ](\d+):(\d+):(\d+).(\d+)",
                )
            )
        else:
            return dialect.type_descriptor(sa.TIMESTAMP(timezone=True))

    def process_bind_param(self, value, dialect):
        if value is None:
            return None
        else:
            if value.tzinfo is None:
                raise ValueError("Timestamps must have a timezone.")
            elif dialect.name == "sqlite":
                return pendulum.instance(value).in_timezone("UTC")
            else:
                return value

    def process_result_value(self, value, dialect):
        # retrieve timestamps in their native timezone (or UTC)
        if value is not None:
            return pendulum.instance(value).in_timezone("utc")


class UUID(TypeDecorator):
    """
    Platform-independent UUID type.

    Uses PostgreSQL's UUID type, otherwise uses
    CHAR(36), storing as stringified hex values with
    hyphens.
    """

    impl = TypeEngine
    cache_ok = True

    def load_dialect_impl(self, dialect):
        if dialect.name == "postgresql":
            return dialect.type_descriptor(postgresql.UUID())
        else:
            return dialect.type_descriptor(CHAR(36))

    def process_bind_param(self, value, dialect):
        if value is None:
            return None
        elif dialect.name == "postgresql":
            return str(value)
        elif isinstance(value, uuid.UUID):
            return str(value)
        else:
            return str(uuid.UUID(value))

    def process_result_value(self, value, dialect):
        if value is None:
            return value
        else:
            if not isinstance(value, uuid.UUID):
                value = uuid.UUID(value)
            return value


class JSON(TypeDecorator):
    """
    JSON type that returns SQLAlchemy's dialect-specific JSON types, where
    possible. Uses generic JSON otherwise.

    The "base" type is postgresql.JSONB to expose useful methods prior
    to SQL compilation
    """

    impl = postgresql.JSONB
    cache_ok = True

    def load_dialect_impl(self, dialect):
        if dialect.name == "postgresql":
            return dialect.type_descriptor(postgresql.JSONB())
        elif dialect.name == "sqlite":
            return dialect.type_descriptor(sqlite.JSON())
        else:
            return dialect.type_descriptor(sa.JSON())


class Pydantic(TypeDecorator):
    """
    A pydantic type that converts inserted parameters to
    json and converts read values to the pydantic type.
    """

    impl = JSON
    cache_ok = True

    def __init__(self, pydantic_type, sa_column_type=None):
        super().__init__()
        self._pydantic_type = pydantic_type
        if sa_column_type is not None:
            self.impl = sa_column_type

    def process_bind_param(self, value, dialect):
        if value is None:
            return None
        # parse the value to ensure it complies with the schema
        # (this will raise validation errors if not)
        value = pydantic.parse_obj_as(self._pydantic_type, value)
        # sqlalchemy requires the bind parameter's value to be a python-native
        # collection of JSON-compatible objects. we achieve that by dumping the
        # value to a json string using the pydantic JSON encoder and re-parsing
        # it into a python-native form.
        return json.loads(json.dumps(value, default=pydantic.json.pydantic_encoder))

    def process_result_value(self, value, dialect):
        if value is not None:
            # load the json object into a fully hydrated typed object
            return pydantic.parse_obj_as(self._pydantic_type, value)


class now(FunctionElement):
    """
    Platform-independent "now" generator.
    """

    type = Timestamp()
    name = "now"


@compiles(now, "sqlite")
def _current_timestamp_sqlite(element, compiler, **kwargs):
    """
    Generates the current timestamp for SQLite

    We need to add three zeros to the string representation because SQLAlchemy
    uses a regex expression which is expecting 6 decimal places (microseconds),
    but SQLite by default only stores 3 (milliseconds). This causes SQLAlchemy
    to interpret 01:23:45.678 as if it were 01:23:45.000678. By forcing SQLite
    to store an extra three 0's, we work around his issue.

    Note this only affects timestamps that we ask SQLite to issue in SQL (like
    the default value for a timestamp column); not datetimes provided by
    SQLAlchemy itself.
    """
    return "strftime('%Y-%m-%d %H:%M:%f000', 'now')"


@compiles(now)
def _current_timestamp(element, compiler, **kwargs):
    """
    Generates the current timestamp in standard SQL
    """
    return "CURRENT_TIMESTAMP"


class date_add(FunctionElement):
    """
    Platform-independent way to add a date and an interval.
    """

    type = Timestamp()
    name = "date_add"

    def __init__(self, dt, interval):
        self.dt = dt
        self.interval = interval
        super().__init__()


@compiles(date_add, "postgresql")
@compiles(date_add)
def _date_add_postgresql(element, compiler, **kwargs):
    return compiler.process(
        sa.cast(element.dt, Timestamp()) + sa.cast(element.interval, sa.Interval())
    )


@compiles(date_add, "sqlite")
def _date_add_sqlite(element, compiler, **kwargs):
    """
    In sqlite, we represent intervals as datetimes after the epoch, following
    SQLAlchemy convention for the Interval() type.
    """

    dt = element.dt
    if isinstance(dt, datetime.datetime):
        dt = str(dt)

    interval = element.interval
    if isinstance(interval, datetime.timedelta):
        interval = str(pendulum.datetime(1970, 1, 1) + interval)

    return compiler.process(
        # convert to date
        sa.func.strftime(
            "%Y-%m-%d %H:%M:%f000",
            sa.func.julianday(dt)
            + (
                # convert interval to fractional days after the epoch
                sa.func.julianday(interval)
                - 2440587.5
            ),
        )
    )


class interval_add(FunctionElement):
    """
    Platform-independent way to add two intervals.
    """

    type = sa.Interval()
    name = "interval_add"

    def __init__(self, i1, i2):
        self.i1 = i1
        self.i2 = i2
        super().__init__()


@compiles(interval_add, "postgresql")
@compiles(interval_add)
def _interval_add_postgresql(element, compiler, **kwargs):
    return compiler.process(
        sa.cast(element.i1, sa.Interval()) + sa.cast(element.i2, sa.Interval())
    )


@compiles(interval_add, "sqlite")
def _interval_add_sqlite(element, compiler, **kwargs):
    """
    In sqlite, we represent intervals as datetimes after the epoch, following
    SQLAlchemy convention for the Interval() type.

    Therefore the sum of two intervals is

    (i1 - epoch) + (i2 - epoch) = i1 + i2 - epoch
    """

    i1 = element.i1
    if isinstance(i1, datetime.timedelta):
        i1 = str(pendulum.datetime(1970, 1, 1) + i1)

    i2 = element.i2
    if isinstance(i2, datetime.timedelta):
        i2 = str(pendulum.datetime(1970, 1, 1) + i2)

    return compiler.process(
        # convert to date
        sa.func.strftime(
            "%Y-%m-%d %H:%M:%f000",
            sa.func.julianday(i1) + sa.func.julianday(i2) - 2440587.5,
        )
    )


class date_diff(FunctionElement):
    """
    Platform-independent difference of dates. Computes d1 - d2.
    """

    type = sa.Interval()
    name = "date_diff"

    def __init__(self, d1, d2):
        self.d1 = d1
        self.d2 = d2
        super().__init__()


@compiles(date_diff, "postgresql")
@compiles(date_diff)
def _date_diff_postgresql(element, compiler, **kwargs):
    return compiler.process(
        sa.cast(element.d1, Timestamp()) - sa.cast(element.d2, Timestamp())
    )


@compiles(date_diff, "sqlite")
def _date_diff_sqlite(element, compiler, **kwargs):
    """
    In sqlite, we represent intervals as datetimes after the epoch, following
    SQLAlchemy convention for the Interval() type.
    """
    d1 = element.d1
    if isinstance(d1, datetime.datetime):
        d1 = str(d1)

    d2 = element.d2
    if isinstance(d2, datetime.datetime):
        d2 = str(d2)

    return compiler.process(
        # convert to date
        sa.func.strftime(
            "%Y-%m-%d %H:%M:%f000",
            # the epoch in julian days
            2440587.5
            # plus the date difference in julian days
            + sa.func.julianday(d1) - sa.func.julianday(d2),
        )
    )


class json_contains(FunctionElement):
    """Platform independent json_contains operator."""

    type = BOOLEAN
    name = "json_contains"

    def __init__(self, json_expr, values: List):
        self.json_expr = json_expr
        self.values = values
        super().__init__()


@compiles(json_contains, "postgresql")
@compiles(json_contains)
def _json_contains_postgresql(element, compiler, **kwargs):
    return compiler.process(
        sa.type_coerce(element.json_expr, postgresql.JSONB).contains(element.values),
        **kwargs,
    )


@compiles(json_contains, "sqlite")
def _json_contains_sqlite(element, compiler, **kwargs):

    json_values = []
    for v in element.values:

        # sqlite appears to store JSON as a string with whitespace removed,
        # so non-scalar equality needs to be formatted identically
        if isinstance(v, (dict, list)):
            v = json.dumps(v, separators=(",", ":"))
        json_values.append(v)

    json_each = sa.func.json_each(element.json_expr).alias("json_each")

    # attempt to match each of the provided values at least once
    return compiler.process(
        sa.and_(
            *[
                sa.select(1)
                .select_from(json_each)
                .where(sa.literal_column("json_each.value") == v)
                .exists()
                for v in json_values
            ]
            or [True]
        ),
        **kwargs,
    )


class json_has_any_key(FunctionElement):
    """Platform independent json_has_any_key operator."""

    type = BOOLEAN
    name = "json_has_any_key"

    def __init__(self, json_expr, values: List):
        self.json_expr = json_expr
        if not all(isinstance(v, str) for v in values):
            raise ValueError("json_has_any_key values must be strings")
        self.values = values
        super().__init__()


@compiles(json_has_any_key, "postgresql")
@compiles(json_has_any_key)
def _json_has_any_key_postgresql(element, compiler, **kwargs):

    values_array = postgresql.array(element.values)
    # if the array is empty, postgres requires a type annotation
    if not element.values:
        values_array = sa.cast(values_array, postgresql.ARRAY(sa.String))

    return compiler.process(
        sa.type_coerce(element.json_expr, postgresql.JSONB).has_any(values_array),
        **kwargs,
    )


@compiles(json_has_any_key, "sqlite")
def _json_has_any_key_sqlite(element, compiler, **kwargs):
    # attempt to match any of the provided values at least once
    json_each = sa.func.json_each(element.json_expr).alias("json_each")
    return compiler.process(
        sa.select(1)
        .select_from(json_each)
        .where(sa.literal_column("json_each.value").in_(element.values))
        .exists(),
        **kwargs,
    )


class json_has_all_keys(FunctionElement):
    """Platform independent json_has_all_keys operator."""

    type = BOOLEAN
    name = "json_has_all_keys"

    def __init__(self, json_expr, values: List):
        self.json_expr = json_expr
        if not all(isinstance(v, str) for v in values):
            raise ValueError("json_has_all_key values must be strings")
        self.values = values
        super().__init__()


@compiles(json_has_all_keys, "postgresql")
@compiles(json_has_all_keys)
def _json_has_all_keys_postgresql(element, compiler, **kwargs):
    values_array = postgresql.array(element.values)

    # if the array is empty, postgres requires a type annotation
    if not element.values:
        values_array = sa.cast(values_array, postgresql.ARRAY(sa.String))

    return compiler.process(
        sa.type_coerce(element.json_expr, postgresql.JSONB).has_all(values_array),
        **kwargs,
    )


@compiles(json_has_all_keys, "sqlite")
def _json_has_all_keys_sqlite(element, compiler, **kwargs):
    # attempt to match all of the provided values at least once
    # by applying an "any_key" match to each one individually
    return compiler.process(
        sa.and_(
            *[json_has_any_key(element.json_expr, [v]) for v in element.values]
            or [True]
        )
    )


def get_dialect(
    session=None,
    engine=None,
    connection_url: str = None,
) -> sa.engine.Dialect:
    """
    Get the dialect of a session, engine, or connection url.

    If none of the above is provided, dialect will be retrieved
    from the Orion API database connection url.

    Primary use case is figuring out whether the Orion API is
    communicating with SQLite or Postgres.

    Example:
        ```python
        from prefect.orion.utilities.database import get_dialect

        dialect = get_dialect()
        if dialect == "sqlite":
            print("Using SQLite!")
        else:
            print("Using Postgres!")
        ```
    """
    if session is not None:
        url = session.bind.url
    elif engine is not None:
        url = engine.url
    else:
        if connection_url is None:
            connection_url = settings.orion.database.connection_url.get_secret_value()
        url = sa.engine.url.make_url(connection_url)
    return url.get_dialect()<|MERGE_RESOLUTION|>--- conflicted
+++ resolved
@@ -7,16 +7,9 @@
 
 import datetime
 import json
-import os
 import re
 import uuid
-<<<<<<< HEAD
 from typing import List
-=======
-import sqlite3
-from asyncio import current_task, get_event_loop
-from typing import List, Union, AsyncGenerator, Dict
->>>>>>> 2ef4c21e
 
 import pendulum
 import pydantic
@@ -26,216 +19,8 @@
 from sqlalchemy.sql.functions import FunctionElement
 from sqlalchemy.sql.sqltypes import BOOLEAN
 from sqlalchemy.types import CHAR, TypeDecorator, TypeEngine
-<<<<<<< HEAD
 
 from prefect import settings
-=======
-from typing import Optional
-from prefect import settings
-
-camel_to_snake = re.compile(r"(?<!^)(?=[A-Z])")
-
-MIN_SQLITE_VERSION = (3, 24, 0)
-
-ENGINES = {}
-ENGINE_DISPOSAL: Dict[tuple, AsyncGenerator] = {}
-SESSION_FACTORIES = {}
-
-
-def setup_sqlite(conn, named=True):
-    """Issue PRAGMA statements to SQLITE on connect. PRAGMAs only last for the
-    duration of the connection. See https://www.sqlite.org/pragma.html for more info."""
-    if get_dialect(engine=conn.engine).name == "sqlite":
-
-        # enable foreign keys
-        conn.execute(sa.text("PRAGMA foreign_keys = ON;"))
-
-        # write to a write-ahead-log instead and regularly
-        # commit the changes
-        # this allows multiple concurrent readers even during
-        # a write transaction
-        conn.execute(sa.text("PRAGMA journal_mode = WAL;"))
-
-        # wait for this amount of time while a table is locked
-        # before returning and rasing an error
-        # setting the value very high allows for more 'concurrency'
-        # without running into errors, but may result in slow api calls
-        conn.execute(sa.text("PRAGMA busy_timeout = 60000;"))  # 60s
-        conn.commit()
-
-
-async def get_engine(
-    connection_url: str = None,
-    echo: bool = settings.orion.database.echo,
-    timeout: Optional[float] = None,
-) -> sa.engine.Engine:
-    """Retrieves an async SQLAlchemy engine.
-
-    A new engine is created for each event loop and cached, so that engines are
-    not shared across loops.
-
-    If a sqlite in-memory database OR a non-existant sqlite file-based database
-    is provided, it is automatically populated with database objects.
-
-    Args:
-        connection_url (str, optional): The database connection string.
-            Defaults to the value in Prefect's settings.
-        echo (bool, optional): Whether to echo SQL sent
-            to the database. Defaults to the value in Prefect's settings.
-        timeout (float, optional): The database statement timeout, in seconds
-
-    Returns:
-        sa.engine.Engine: a SQLAlchemy engine
-    """
-    if connection_url is None:
-        connection_url = settings.orion.database.connection_url.get_secret_value()
-
-    loop = get_event_loop()
-    cache_key = (loop, connection_url, echo, timeout)
-
-    if cache_key not in ENGINES:
-        kwargs = {}
-
-        # apply database timeout
-        if timeout is not None:
-            dialect = get_dialect(connection_url=connection_url)
-            if dialect.driver == "aiosqlite":
-                kwargs["connect_args"] = dict(timeout=timeout)
-            elif dialect.driver == "asyncpg":
-                kwargs["connect_args"] = dict(command_timeout=timeout)
-
-        # ensure a long-lasting pool is used with in-memory databases
-        # because they disappear when the last connection closes
-        if connection_url.startswith("sqlite") and ":memory:" in connection_url:
-            kwargs.update(poolclass=sa.pool.SingletonThreadPool)
-
-        engine = create_async_engine(connection_url, echo=echo, **kwargs)
-        sa.event.listen(engine.sync_engine, "engine_connect", setup_sqlite)
-
-        if engine.dialect.name == "sqlite":
-            # check for a supported sqlite3 version
-            if sqlite3.sqlite_version_info < MIN_SQLITE_VERSION:
-                required = ".".join(str(v) for v in MIN_SQLITE_VERSION)
-                raise RuntimeError(
-                    f"Orion requires sqlite >= {required} but we found version "
-                    f"{sqlite3.sqlite_version}"
-                )
-
-        # if this is a new sqlite database create all database objects
-        if engine.dialect.name == "sqlite" and (
-            ":memory:" in engine.url.database
-            or "mode=memory" in engine.url.database
-            or not os.path.exists(engine.url.database)
-        ):
-            await create_db(engine)
-
-        # Schedule disposal of the engine; this will occur when the event loop closes
-        await schedule_engine_disposal(cache_key)
-
-        ENGINES[cache_key] = engine
-
-    return ENGINES[cache_key]
-
-
-async def dispose_all_engines():
-    """
-    Manually dispose of all engines by calling their scheduled disposal generator.
-
-    This is only required if managing the event loop manually.
-
-    Example:
-
-    ```python
-    import asyncio
-    from prefect import flow
-    from prefect.orion.utilities.database import dispose_all_engines
-
-    @flow
-    async def my_flow():
-        pass
-
-    loop = asyncio.get_event_loop()
-    loop.run_until_complete(my_flow())
-    loop.run_until_complete(dispose_all_engines())
-    loop.close()
-    ```
-    """
-    # Create a copy of `values` because items are removed at each iteration
-    for disposal in list(ENGINE_DISPOSAL.values()):
-        await disposal.aclose()
-
-
-async def schedule_engine_disposal(cache_key):
-    """
-    Dispose of an engine once the event loop is closing.
-
-    Requires use of `asyncio.run()` which waits for async generator shutdown by default
-    or explicit call of `asyncio.shutdown_asyncgens()`. If the application is entered
-    with `asyncio.run_until_complete()` and the user calls `asyncio.close()` without
-    the generator shutdown call, this will not dispose the engine. As an alternative
-    to suggesting users call `shutdown_asyncgens` (which can interfere with other
-    async generators), `dispose_all_engines` is provided as a cleanup method.
-
-    asyncio does not provided _any_ other way to clean up a resource when the event
-    loop is about to close. We attempted to lazily clean up old engines when new engines
-    are created, but if the loop the engine is attached to is already closed then the
-    connections cannot be cleaned up properly and warnings are displayed.
-
-    Engine disposal should only be important when running the application ephemerally.
-    Notably, this is an issue in our tests where many short-lived event loops and
-    engines are created which can consume all of the available database connection
-    slots. Users operating at a scale where connection limits are encountered should
-    be encouraged to use a standalone server.
-    """
-
-    async def dispose_engine(cache_key):
-        try:
-            yield
-        except GeneratorExit:
-            engine = ENGINES.pop(cache_key, None)
-            if engine:
-                await engine.dispose()
-
-            # Drop this iterator from the disposal just to keep things clean
-            ENGINE_DISPOSAL.pop(cache_key)
-
-    # Create the iterator and store it in a global variable so it is not cleaned up
-    # when this function scope ends
-    ENGINE_DISPOSAL[cache_key] = dispose_engine(cache_key).__aiter__()
-
-    # Begin iterating so it will be cleaned up as an incomplete generator
-    await ENGINE_DISPOSAL[cache_key].__anext__()
-
-
-async def get_session_factory(
-    bind: Union[sa.engine.Engine, sa.engine.Connection] = None,
-) -> sa.ext.asyncio.scoping.async_scoped_session:
-    """Retrieves a SQLAlchemy session factory for the provided bind.
-    The session factory is cached for each event loop.
-
-    Args:
-        engine (Union[sa.engine.Engine, sa.engine.Connection], optional): An
-            async SQLAlchemy engine or connection. If none is
-            provided, `get_engine()` is called to recover one.
-
-    Returns:
-        sa.ext.asyncio.scoping.async_scoped_session: an async scoped session factory
-    """
-    if bind is None:
-        bind = await get_engine()
-
-    loop = get_event_loop()
-    cache_key = (loop, bind)
-    if cache_key not in SESSION_FACTORIES:
-        # create session factory
-        session_factory = sessionmaker(
-            bind,
-            future=True,
-            expire_on_commit=False,
-            class_=AsyncSession,
-        )
->>>>>>> 2ef4c21e
-
 
 camel_to_snake = re.compile(r"(?<!^)(?=[A-Z])")
 
