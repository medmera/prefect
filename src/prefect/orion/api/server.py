# import prefect
import asyncio
from functools import partial
from sys import exc_info

from fastapi import FastAPI
from fastapi.middleware.cors import CORSMiddleware

import prefect
from prefect import settings
from prefect.orion import api, services
from prefect.utilities.logging import get_logger

<<<<<<< HEAD
app = FastAPI(
    title="Prefect Orion",
    version="alpha",
)
=======
app = FastAPI(title="Prefect Orion", version=prefect.__version__)
>>>>>>> 9e1b8af2
logger = get_logger("orion")

# middleware
app.add_middleware(
    CORSMiddleware,
    allow_origins=["*"],
    allow_methods=["*"],
    allow_headers=["*"],
)


# routers
app.include_router(api.admin.router)
app.include_router(api.data.router)
app.include_router(api.flows.router)
app.include_router(api.flow_runs.router)
app.include_router(api.task_runs.router)
app.include_router(api.flow_run_states.router)
app.include_router(api.task_run_states.router)
app.include_router(api.deployments.router)


@app.on_event("startup")
async def start_services():
    if settings.orion.services.run_in_app:
        loop = asyncio.get_running_loop()
        service_instances = [
            services.agent.Agent(),
            services.scheduler.Scheduler(),
        ]
        app.state.services = {
            service: loop.create_task(service.start(), name=service.name)
            for service in service_instances
        }

        for service, task in app.state.services.items():
            logger.info(f"{service.name} service scheduled to start in-app")
            task.add_done_callback(partial(on_service_exit, service))
    else:
        logger.info(
            "In-app services have been disabled and will need to be run separately."
        )
        app.state.services = None


@app.on_event("shutdown")
async def wait_for_service_shutdown():
    if app.state.services:
        await asyncio.gather(*[service.stop() for service in app.state.services])
        try:
            await asyncio.gather(*[task.stop() for task in app.state.services.values()])
        except Exception as exc:
            # `on_service_exit` should handle logging exceptions on exit
            pass


def on_service_exit(service, task):
    """
    Added as a callback for completion of services to log exit
    """
    try:
        # Retrieving the result will raise the exception
        task.result()
    except Exception:
        logger.error(f"{service.name} service failed!", exc_info=True)
    else:
        logger.info(f"{service.name} service stopped!")<|MERGE_RESOLUTION|>--- conflicted
+++ resolved
@@ -11,14 +11,7 @@
 from prefect.orion import api, services
 from prefect.utilities.logging import get_logger
 
-<<<<<<< HEAD
-app = FastAPI(
-    title="Prefect Orion",
-    version="alpha",
-)
-=======
 app = FastAPI(title="Prefect Orion", version=prefect.__version__)
->>>>>>> 9e1b8af2
 logger = get_logger("orion")
 
 # middleware
