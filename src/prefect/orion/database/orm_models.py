--- conflicted
+++ resolved
@@ -736,6 +736,7 @@
         deployment_mixin: deployment orm mixin, combined with Base orm class
         saved_search_mixin: saved search orm mixin, combined with Base orm class
         log_mixin: log orm mixin, combined with Base orm class
+        concurrency_limit_mixin: concurrency limit orm mixin, combined with Base orm class
 
     TODO - example
     """
@@ -753,6 +754,7 @@
         deployment_mixin=ORMDeployment,
         saved_search_mixin=ORMSavedSearch,
         log_mixin=ORMLog,
+        concurrency_limit_mixin=ORMConcurrencyLimit,
     ):
         self.base_metadata = base_metadata or sa.schema.MetaData(
             # define naming conventions for our Base class to use
@@ -791,6 +793,7 @@
             deployment_mixin=deployment_mixin,
             saved_search_mixin=saved_search_mixin,
             log_mixin=log_mixin,
+            concurrency_limit_mixin=concurrency_limit_mixin,
         )
 
     def _unique_key(self) -> Tuple[Hashable, ...]:
@@ -823,6 +826,7 @@
         deployment_mixin=ORMDeployment,
         saved_search_mixin=ORMSavedSearch,
         log_mixin=ORMLog,
+        concurrency_limit_mixin=ORMConcurrencyLimit,
     ):
         """
         Defines the ORM models used in Orion and binds them to the `self`. This method
@@ -856,97 +860,9 @@
         class Log(log_mixin, self.Base):
             pass
 
-<<<<<<< HEAD
-        class ConcurrencyLimit(ORMConcurrencyLimit, self.Base):
-            pass
-
-        # TODO - move these to proper migrations
-        sa.Index(
-            "uq_flow_run_state__flow_run_id_timestamp_desc",
-            "flow_run_id",
-            FlowRunState.timestamp.desc(),
-            unique=True,
-        )
-
-        sa.Index(
-            "uq_task_run_state__task_run_id_timestamp_desc",
-            TaskRunState.task_run_id,
-            TaskRunState.timestamp.desc(),
-            unique=True,
-        )
-
-        sa.Index(
-            "ix_task_run_state_cache__cache_key_created_desc",
-            TaskRunStateCache.cache_key,
-            sa.desc("created"),
-        )
-
-        sa.Index(
-            "uq_flow_run__flow_id_idempotency_key",
-            FlowRun.flow_id,
-            FlowRun.idempotency_key,
-            unique=True,
-        )
-
-        sa.Index(
-            "ix_flow_run__expected_start_time_desc",
-            FlowRun.expected_start_time.desc(),
-        )
-        sa.Index(
-            "ix_flow_run__next_scheduled_start_time_asc",
-            FlowRun.next_scheduled_start_time.asc(),
-        )
-        sa.Index(
-            "ix_flow_run__end_time_desc",
-            FlowRun.end_time.desc(),
-        )
-        sa.Index(
-            "ix_flow_run__start_time",
-            FlowRun.start_time,
-        )
-        sa.Index(
-            "ix_flow_run__state_type",
-            FlowRun.state_type,
-        )
-
-        sa.Index(
-            "uq_task_run__flow_run_id_task_key_dynamic_key",
-            TaskRun.flow_run_id,
-            TaskRun.task_key,
-            TaskRun.dynamic_key,
-            unique=True,
-        )
-
-        sa.Index(
-            "ix_task_run__expected_start_time_desc",
-            TaskRun.expected_start_time.desc(),
-        )
-        sa.Index(
-            "ix_task_run__next_scheduled_start_time_asc",
-            TaskRun.next_scheduled_start_time.asc(),
-        )
-        sa.Index(
-            "ix_task_run__end_time_desc",
-            TaskRun.end_time.desc(),
-        )
-        sa.Index(
-            "ix_task_run__start_time",
-            TaskRun.start_time,
-        )
-        sa.Index(
-            "ix_task_run__state_type",
-            TaskRun.state_type,
-        )
-
-        sa.Index(
-            "uq_deployment__flow_id_name",
-            Deployment.flow_id,
-            Deployment.name,
-            unique=True,
-        )
-
-=======
->>>>>>> b5088281
+        class ConcurrencyLimit(concurrency_limit_mixin, self.Base):
+            pass
+
         self.Flow = Flow
         self.FlowRunState = FlowRunState
         self.TaskRunState = TaskRunState
