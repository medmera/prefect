--- conflicted
+++ resolved
@@ -520,25 +520,15 @@
         Args:
             - upstream_task (Task): The task that the edge should start from
             - downstream_task (Task): The task that the edge should end with
-<<<<<<< HEAD
-            - key (str, optional): The key to be set for the new edge; the result of the upstream task
-            will be passed to the downstream task's `run()` method under this keyword argument
-            - mapped (bool, optional): Whether the downstream task is mapping over the upstream task
-            - flat (bool, optional): Whether the upstream task result is flattened
-            - metadata (Dict[str, Any], optional): An optional metadata dict for the edge
-            - validate (bool, optional): Whether or not to check the validity of
-                the flow (e.g., presence of cycles and illegal keys). Defaults to the value
-                of `eager_edge_validation` in your prefect configuration file.
-=======
             - key (str, optional): The key to be set for the new edge; the result of the
                 upstream task will be passed to the downstream task's `run()` method under this
                 keyword argument
             - mapped (bool, optional): Whether this edge represents a call to `Task.map()`;
                 defaults to `False`
+            - flat (bool, optional): Whether the upstream task result is flattened
             - validate (bool, optional): Whether or not to check the validity of the flow
                 (e.g., presence of cycles and illegal keys). Defaults to the value of
                 `eager_edge_validation` in your prefect configuration file.
->>>>>>> 31797bbd
 
         Returns:
             - prefect.core.edge.Edge: The `Edge` object that was successfully added to the flow
@@ -908,12 +898,6 @@
         # add upstream tasks
         # also unpack any edge annotations
         for t in upstream_tasks or []:
-<<<<<<< HEAD
-=======
-            is_mapped = mapped and not isinstance(t, unmapped)
-            t = as_task(t, flow=self)
-            assert isinstance(t, Task)  # mypy assert
->>>>>>> 31797bbd
             self.add_edge(
                 upstream_task=t, downstream_task=task, mapped=mapped, validate=validate
             )
@@ -925,7 +909,6 @@
 
         # add data edges to upstream tasks
         for key, t in (keyword_tasks or {}).items():
-<<<<<<< HEAD
             self.add_edge(
                 upstream_task=t,
                 downstream_task=task,
@@ -933,23 +916,6 @@
                 mapped=mapped,
                 validate=validate,
             )
-=======
-            is_mapped = mapped and not isinstance(t, unmapped)
-            t = as_task(t, flow=self)
-
-            # if the task can be represented as a constant and we don't need to map over it
-            # then we can optimize it out of the graph and into the special `constants` dict
-            if isinstance(t, prefect.tasks.core.constants.Constant) and not is_mapped:
-                self.constants[task].update({key: t.value})
-            else:
-                self.add_edge(
-                    upstream_task=t,
-                    downstream_task=task,
-                    key=key,
-                    validate=validate,
-                    mapped=is_mapped,
-                )
->>>>>>> 31797bbd
 
     # Execution  ---------------------------------------------------------------
 
