--- conflicted
+++ resolved
@@ -53,12 +53,9 @@
             on each flow run that this agent submits for execution
         - max_polls (int, optional): maximum number of times the agent will poll Prefect Cloud for flow runs;
             defaults to infinite
-<<<<<<< HEAD
         - agent_address (str, optional):  Address to serve internal api at. Currently this is
             just health checks for use by an orchestration layer. Leave blank for no api server (default).
-=======
         - launch_type (str, optional): either FARGATE or EC2, defaults to FARGATE
->>>>>>> 3d9058af
         - aws_access_key_id (str, optional): AWS access key id for connecting the boto3
             client. Defaults to the value set in the environment variable
             `AWS_ACCESS_KEY_ID` or `None`
@@ -93,11 +90,8 @@
         labels: Iterable[str] = None,
         env_vars: dict = None,
         max_polls: int = None,
-<<<<<<< HEAD
         agent_address: str = None,
-=======
         launch_type: str = "FARGATE",
->>>>>>> 3d9058af
         aws_access_key_id: str = None,
         aws_secret_access_key: str = None,
         aws_session_token: str = None,
