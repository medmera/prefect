apiVersion: apps/v1
kind: Deployment
metadata:
  name: prefect-agent
  labels:
    app: prefect-agent
spec:
  replicas: 1
  selector:
    matchLabels:
      app: prefect-agent
  template:
    metadata:
      labels:
        app: prefect-agent
    spec:
      imagePullSecrets:
        - name: ""
      containers:
        - name: agent
          image: prefecthq/prefect:latest
          imagePullPolicy: Always
          command: ["/bin/bash", "-c"]
          args: ["prefect agent start kubernetes"]
          env:
            - name: PREFECT__CLOUD__AGENT__AUTH_TOKEN
              value: ""
            - name: PREFECT__CLOUD__API
              value: "https://api.prefect.io"
            - name: NAMESPACE
              value: "default"
            - name: IMAGE_PULL_SECRETS
              value: ""
            - name: PREFECT__CLOUD__AGENT__LABELS
              value: "[]"
            - name: JOB_MEM_REQUEST
              value: ""
            - name: JOB_MEM_LIMIT
              value: ""
            - name: JOB_CPU_REQUEST
              value: ""
            - name: JOB_CPU_LIMIT
              value: ""
<<<<<<< HEAD
            - name: PREFECT__CLOUD__AGENT__AGENT_ADDRESS
              value: "http://127.0.0.1:8080"
=======
            - name: PREFECT__BACKEND
              value: "cloud"
>>>>>>> 3d9058af
          resources:
            limits:
              memory: "128Mi"
              cpu: "100m"
          livenessProbe:
            httpGet:
              path: /api/health
              port: 8080
            initialDelaySeconds: 40
            periodSeconds: 40
            failureThreshold: 2
        - name: resource-manager
          image: prefecthq/prefect:latest
          imagePullPolicy: Always
          command: ["/bin/bash", "-c"]
          args:
            [
              "python -c 'from prefect.agent.kubernetes import ResourceManager; ResourceManager().start()'",
            ]
          env:
            - name: PREFECT__CLOUD__AGENT__AUTH_TOKEN
              value: ""
            - name: PREFECT__CLOUD__API
              value: "https://api.prefect.io"
            - name: PREFECT__CLOUD__AGENT__RESOURCE_MANAGER__LOOP_INTERVAL
              value: "60"
            - name: NAMESPACE
              value: "default"
          resources:
            limits:
              memory: "128Mi"
              cpu: "100m"<|MERGE_RESOLUTION|>--- conflicted
+++ resolved
@@ -41,13 +41,10 @@
               value: ""
             - name: JOB_CPU_LIMIT
               value: ""
-<<<<<<< HEAD
+            - name: PREFECT__BACKEND
+              value: "cloud"
             - name: PREFECT__CLOUD__AGENT__AGENT_ADDRESS
               value: "http://127.0.0.1:8080"
-=======
-            - name: PREFECT__BACKEND
-              value: "cloud"
->>>>>>> 3d9058af
           resources:
             limits:
               memory: "128Mi"
