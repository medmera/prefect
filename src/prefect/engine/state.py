--- conflicted
+++ resolved
@@ -778,8 +778,6 @@
         )
 
 
-<<<<<<< HEAD
-=======
 class Cancelled(Failed):
     """
     Finished state indicating that a user cancelled the flow run manually, mid-run.
@@ -797,7 +795,6 @@
     color = "#c42800"
 
 
->>>>>>> 18004748
 class TimedOut(Failed):
     """
     Finished state indicating failure due to execution timeout.
